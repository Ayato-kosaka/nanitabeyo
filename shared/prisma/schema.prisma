--- conflicted
+++ resolved
@@ -323,19 +323,6 @@
 /// This model or at least one of its fields has comments in the database, and requires an additional setup for migrations: Read more: https://pris.ly/d/database-comments
 /// This model contains row level security and requires additional setup for migrations. Visit https://pris.ly/d/row-level-security for more info.
 model restaurants {
-<<<<<<< HEAD
-  id                  String                    @id @default(dbgenerated("gen_random_uuid()")) @db.Uuid
-  google_place_id     String?                   @unique
-  name                String
-  name_language_code  String
-  latitude            Float
-  longitude           Float
-  location            Unsupported("geography")? @default(dbgenerated("(dev.st_setsrid(dev.st_makepoint(longitude, latitude), 4326))::dev.geography"))
-  image_url           String
-  created_at          DateTime                  @default(now()) @db.Timestamptz(6)
-  dishes              dishes[]
-  restaurant_bids     restaurant_bids[]
-=======
   id                 String                    @id @default(dbgenerated("gen_random_uuid()")) @db.Uuid
   google_place_id    String                    @unique
   name               String
@@ -346,7 +333,6 @@
   image_url          String
   created_at         DateTime                  @default(now()) @db.Timestamptz(6)
   dishes             dishes[]
->>>>>>> 13c123b7
 
   @@index([location], map: "idx_restaurants_location", type: Gist)
   @@schema("dev")
