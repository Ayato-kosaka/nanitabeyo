import type { DishMediaEntry } from "@shared/api/v1/res";

export interface SearchLocation {
	latitude: number;
	longitude: number;
	address: string;
}

export interface SearchParams {
	address: string;
	location: string; // Keep for bulk-import API compatibility "lat,lng" format
	timeSlot: "morning" | "lunch" | "afternoon" | "dinner" | "late_night";
	scene?: "solo" | "date" | "group" | "large_group" | "tourism";
	mood?: "hearty" | "light" | "sweet" | "spicy" | "healthy" | "junk" | "alcohol";
	restrictions: string[];
<<<<<<< HEAD
	distance: number; // meters
	priceLevels: number[]; // price levels [0,1,2,3,4]
=======
	distance: number; // Keep for bulk-import API compatibility (meters)
	budgetMin: number | undefined; // null for no minimum
	budgetMax: number | undefined; // null for no maximum
>>>>>>> 4f0454f7
}

export interface Topic {
	category: string;
	topicTitle: string;
	reason: string;
	categoryId: string;
	imageUrl: string;
	dishItemsPromise: Promise<DishMediaEntry[]>;
	isHidden?: boolean;
}

export interface GooglePlacesPrediction {
	placeId: string;
	description: string;
	structured_formatting: {
		main_text: string;
		secondary_text: string;
	};
}<|MERGE_RESOLUTION|>--- conflicted
+++ resolved
@@ -13,14 +13,8 @@
 	scene?: "solo" | "date" | "group" | "large_group" | "tourism";
 	mood?: "hearty" | "light" | "sweet" | "spicy" | "healthy" | "junk" | "alcohol";
 	restrictions: string[];
-<<<<<<< HEAD
 	distance: number; // meters
 	priceLevels: number[]; // price levels [0,1,2,3,4]
-=======
-	distance: number; // Keep for bulk-import API compatibility (meters)
-	budgetMin: number | undefined; // null for no minimum
-	budgetMax: number | undefined; // null for no maximum
->>>>>>> 4f0454f7
 }
 
 export interface Topic {
