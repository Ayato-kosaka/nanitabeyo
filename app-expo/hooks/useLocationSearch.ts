--- conflicted
+++ resolved
@@ -4,11 +4,7 @@
 import { useLocale } from "@/hooks/useLocale";
 import { useLogger } from "@/hooks/useLogger";
 import * as Location from "expo-location";
-<<<<<<< HEAD
-import { v4 as uuidv4, parse as uuidParse } from "uuid";
-=======
 import { getRandomBytesAsync } from "expo-crypto";
->>>>>>> 2934f148
 import { encode as b64encode } from "base-64";
 import type { QueryAutocompleteLocationsDto, QueryLocationDetailsDto } from "@shared/api/v1/dto";
 import type { AutocompleteLocationsResponse, AutocompleteLocation, LocationDetailsResponse } from "@shared/api/v1/res";
@@ -30,11 +26,7 @@
 	 */
 	const generateSessionToken = useCallback(async (): Promise<string> => {
 		// uuidParse は UUID 文字列を 16 byte の Uint8Array に変換
-<<<<<<< HEAD
-		const bytes = uuidParse(uuidv4());
-=======
 		const bytes = await getRandomBytesAsync(16);
->>>>>>> 2934f148
 		let binary = "";
 		for (let i = 0; i < bytes.length; i++) {
 			binary += String.fromCharCode(bytes[i]);
