--- conflicted
+++ resolved
@@ -23,7 +23,7 @@
 
 	// Cache for current location to avoid multiple requests
 	const [currentLocationCache, setCurrentLocationCache] = useState<
-		(Omit<LocationDetailsResponse, "viewport"> & { timestamp: number}) | null
+		(Omit<LocationDetailsResponse, "viewport"> & { timestamp: number }) | null
 	>(null);
 
 	// In-flight request tracking
@@ -162,7 +162,6 @@
 		[callBackend, logFrontendEvent, clearSessionToken],
 	);
 
-<<<<<<< HEAD
 	const getCurrentLocation = useCallback(async (): Promise<
 		Omit<LocationDetailsResponse, "viewport">
 	> => {
@@ -177,23 +176,11 @@
 				error_level: "log",
 				payload: { cached_timestamp: currentLocationCache.timestamp },
 			});
-			
+
 			// Return cached result without timestamp
 			const { timestamp, ...cachedResult } = currentLocationCache;
 			return cachedResult;
 		}
-=======
-	const getCurrentLocation = useCallback(async (): Promise<Omit<LocationDetailsResponse, "viewport">> => {
-		try {
-			const { status } = await Location.requestForegroundPermissionsAsync();
-			if (status !== "granted") {
-				logFrontendEvent({
-					event_name: "current_location_permission_denied",
-					error_level: "warn",
-					payload: {},
-				});
-			}
->>>>>>> e23687a2
 
 		// Check if there's already an in-flight request
 		if (currentLocationPromiseRef.current) {
@@ -238,8 +225,8 @@
 					logFrontendEvent({
 						event_name: "current_location_reverse_geocoding_success",
 						error_level: "log",
-						payload: { 
-							latitude, 
+						payload: {
+							latitude,
 							longitude,
 							address: reverseGeocodingResponse.address,
 							localLanguageCode: reverseGeocodingResponse.localLanguageCode,
@@ -265,9 +252,9 @@
 					logFrontendEvent({
 						event_name: "current_location_backend_failed_fallback",
 						error_level: "warn",
-						payload: { 
-							latitude, 
-							longitude, 
+						payload: {
+							latitude,
+							longitude,
 							error: String(apiError),
 						},
 					});
