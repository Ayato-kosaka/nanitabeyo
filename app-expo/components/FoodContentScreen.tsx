--- conflicted
+++ resolved
@@ -478,14 +478,9 @@
 			<LinearGradient colors={["rgba(0,0,0,0)", "rgba(0,0,0,0.6)"]} style={styles.commentsGradient}>
 				<ScrollView
 					ref={scrollViewRef}
-<<<<<<< HEAD
-					style={styles.commentsContainer}
+					style={[styles.commentsContainer, { paddingRight: Math.max(16, rightActionsWidth + insets.right + 8) }]}
 					showsVerticalScrollIndicator={false}
 					simultaneousHandlers={carouselRef}>
-=======
-					style={[styles.commentsContainer, { paddingRight: Math.max(16, rightActionsWidth + insets.right + 8) }]}
-					showsVerticalScrollIndicator={false}>
->>>>>>> 891b2dd9
 					{item.dish_reviews.map((review) => {
 						const unitLimit = commentExpandedChars[review.id]!;
 						const { substring, isTruncated } = sliceByUnitLimit(review.comment, unitLimit);
