--- conflicted
+++ resolved
@@ -299,55 +299,7 @@
 
 			{/* Bottom Section */}
 			<View pointerEvents="box-none" style={styles.bottomSection}>
-				<View pointerEvents="box-none" style={styles.actionRow}>
-<<<<<<< HEAD
-=======
-					{/* Action Buttons */}
-					<View style={styles.rightActions}>
-						<TouchableOpacity style={styles.actionButton} onPress={() => handleViewRestaurant()}>
-							<Image
-								source={{
-									uri: item.restaurant.image_url,
-								}}
-								style={styles.restaurantAvatar}
-								onError={() => console.log("Failed to load restaurant avatar")}
-							/>
-						</TouchableOpacity>
-
-						<View style={styles.actionContainer}>
-							<TouchableOpacity style={styles.actionButton} onPress={handleLike}>
-								<Heart size={28} color={isLiked ? "#FF3040" : "#FFFFFF"} fill={isLiked ? "#FF3040" : "white"} />
-							</TouchableOpacity>
-							<Text style={styles.actionText}>{formatLikeCount(likesCount)}</Text>
-						</View>
-
-						<TouchableOpacity style={styles.actionButton} onPress={handleSave}>
-							<Bookmark size={30} color={"transparent"} fill={isSaved ? "orange" : "white"} />
-						</TouchableOpacity>
-
-						<View style={styles.actionContainer}>
-							<TouchableOpacity style={styles.actionButton} onPress={() => {}}>
-								<Share size={28} color="#FFFFFF" />
-							</TouchableOpacity>
-							<Text style={styles.actionText}>{i18n.t("FoodContentScreen.actions.share")}</Text>
-						</View>
-
-						<View style={styles.actionContainer}>
-							<TouchableOpacity style={styles.actionButton} onPress={handleMapPinPress}>
-								<MapPinned size={28} color="#FFFFFF" />
-							</TouchableOpacity>
-							<Text style={styles.actionText}>{i18n.t("FoodContentScreen.actions.openMap")}</Text>
-						</View>
-
-						{/* <TouchableOpacity
-              style={styles.actionButton}
-              onPress={handleMenuOpen}
-            >
-              <EllipsisVertical size={28} color="#FFFFFF" />
-            </TouchableOpacity> */}
-					</View>
->>>>>>> ce8a40c0
-				</View>
+				<View pointerEvents="box-none" style={styles.actionRow}></View>
 			</View>
 
 			{/* Menu Modal */}
