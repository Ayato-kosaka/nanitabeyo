<<<<<<< HEAD
import React, { useState, useRef, useEffect } from "react";
import { View, Text, StyleSheet, Image, TouchableOpacity, ScrollView, Dimensions, SafeAreaView } from "react-native";
=======
import React, { useState, useRef } from "react";
import {
	View,
	Text,
	StyleSheet,
	Image,
	TouchableOpacity,
	ScrollView,
	Dimensions,
	SafeAreaView,
	Alert,
} from "react-native";
>>>>>>> ce8a40c0
import { Heart, Bookmark, Calendar, Share, Star, User, EllipsisVertical, MapPinned } from "lucide-react-native";
import { useRouter } from "expo-router";
import { LinearGradient } from "expo-linear-gradient";
import * as Linking from "expo-linking";
import { useBlurModal } from "@/hooks/useBlurModal";
import i18n from "@/lib/i18n";
import { useHaptics } from "@/hooks/useHaptics";
import { useLocale } from "@/hooks/useLocale";
import { useLogger } from "@/hooks/useLogger";
import type { DishMediaEntry } from "@shared/api/v1/res";
import { dateStringToTimestamp } from "@/lib/frontend-utils";
import { getRemoteConfig } from "@/lib/remoteConfig";
import { toggleReaction } from "@/lib/reactions";

const { width, height } = Dimensions.get("window");

interface FoodContentScreenProps {
	item: DishMediaEntry;
}

// Helper: treat full-width (CJK / > 0xFF) as 2 units like Twitter
const isFullWidthChar = (ch: string) => {
	const code = ch.charCodeAt(0);
	return code > 0xff; // simple heuristic
};

// Return substring fitting within unitLimit (FW=2, others=1)
const sliceByUnitLimit = (text: string, unitLimit: number) => {
	let units = 0;
	let i = 0;
	while (i < text.length) {
		const add = isFullWidthChar(text[i]) ? 2 : 1;
		if (units + add > unitLimit) break;
		units += add;
		i++;
	}
	return {
		substring: text.slice(0, i),
		isTruncated: i < text.length,
		usedUnits: units,
	};
};

const formatLikeCount = (count: number): string => {
	if (count >= 1000000) {
		return (count / 1000000).toFixed(1).replace(/\.0$/, "") + i18n.t("FoodContentScreen.numberSuffix.million");
	}
	if (count >= 1000) {
		return (count / 1000).toFixed(1).replace(/\.0$/, "") + i18n.t("FoodContentScreen.numberSuffix.thousand");
	}
	return count.toString();
};

export default function FoodContentScreen({ item }: FoodContentScreenProps) {
	const [isSaved, setIsSaved] = useState(item.dish_media.isSaved);
	const [isLiked, setIsLiked] = useState(item.dish_media.isLiked);
	const [likesCount, setLikesCount] = useState(item.dish_media.likeCount);
	const { BlurModal, open: openMenuModal, close: closeMenuModal } = useBlurModal({ intensity: 100 });
	const [commentLikes, setCommentLikes] = useState(
		item.dish_reviews.reduce(
			(acc, review) => {
				acc[review.id] = { isLiked: false, count: review.likeCount };
				return acc;
			},
			{} as { [key: string]: { isLiked: boolean; count: number } },
		),
	);
	// State to track expanded characters count for each comment
	const [commentExpandedChars, setCommentExpandedChars] = useState(
		item.dish_reviews.reduce(
			(acc, review) => {
				const remoteConfig = getRemoteConfig();
				const charLimit = parseInt(remoteConfig?.v1_dish_comment_review_show_number!, 10);
				// Interpret as unit limit (FW=2, half=1)
				acc[review.id] = charLimit;
				return acc;
			},
			{} as { [key: string]: number },
		),
	);
	const scrollViewRef = useRef<ScrollView>(null);
	const { lightImpact, mediumImpact } = useHaptics();
	const { logFrontendEvent } = useLogger();
	const router = useRouter();
	const locale = useLocale();

	useEffect(() => {
		scrollViewRef.current?.scrollToEnd({ animated: false });
	}, [item.dish_reviews.length]);

	const handleCommentLike = async (commentId: string) => {
		lightImpact();
		const currentLikeState = commentLikes[commentId]?.isLiked || false;
		const willLike = !currentLikeState;

		setCommentLikes((prev) => ({
			...prev,
			[commentId]: {
				isLiked: willLike,
				count: currentLikeState ? (prev[commentId]?.count || 0) - 1 : (prev[commentId]?.count || 0) + 1,
			},
		}));

		logFrontendEvent({
			event_name: currentLikeState ? "comment_unliked" : "comment_liked",
			error_level: "log",
			payload: {
				commentId,
				dishId: item.dish_media.id,
				restaurantId: item.restaurant.id,
			},
		});

		try {
			await toggleReaction({
				target_type: "dish_reviews",
				target_id: commentId,
				action_type: "like",
				willReact: willLike,
			});
		} catch (error) {
			// Revert state on error
			setCommentLikes((prev) => ({
				...prev,
				[commentId]: {
					isLiked: currentLikeState,
					count: currentLikeState ? (prev[commentId]?.count || 0) + 1 : (prev[commentId]?.count || 0) - 1,
				},
			}));
			logFrontendEvent({
				event_name: "comment_like_reaction_failed",
				error_level: "log",
				payload: {
					error: error instanceof Error ? error.message : String(error),
					target_id: commentId,
					action_type: "like",
				},
			});
		}
	};

	const handleSeeMore = (commentId: string) => {
		lightImpact();
		const remoteConfig = getRemoteConfig();
		const charUnitIncrement = parseInt(remoteConfig?.v1_dish_comment_review_show_number!, 10);

		setCommentExpandedChars((prev) => ({
			...prev,
			[commentId]: prev[commentId] + charUnitIncrement,
		}));

		logFrontendEvent({
			event_name: "comment_see_more_clicked",
			error_level: "log",
			payload: {
				commentId,
				dishId: item.dish_media.id,
				restaurantId: item.restaurant.id,
				previousExpandedChars: commentExpandedChars[commentId],
				newExpandedChars: commentExpandedChars[commentId] + charUnitIncrement,
				unitIncrement: charUnitIncrement,
			},
		});
	};

	const handleLike = async () => {
		lightImpact();
		const willLike = !isLiked;
		setIsLiked(willLike);
		setLikesCount((prev) => (willLike ? prev + 1 : prev - 1));

		logFrontendEvent({
			event_name: willLike ? "dish_liked" : "dish_unliked",
			error_level: "log",
			payload: {
				dishId: item.dish_media.id,
				restaurantId: item.restaurant.id,
				previousLikeCount: likesCount,
				newLikeCount: willLike ? likesCount + 1 : likesCount - 1,
			},
		});

		try {
			await toggleReaction({
				target_type: "dish_media",
				target_id: item.dish_media.id,
				action_type: "like",
				willReact: willLike,
			});
		} catch (error) {
			// Revert state on error
			setIsLiked(!willLike);
			setLikesCount((prev) => (willLike ? prev - 1 : prev + 1));
			logFrontendEvent({
				event_name: "dish_like_reaction_failed",
				error_level: "log",
				payload: {
					error: error instanceof Error ? error.message : String(error),
					target_id: item.dish_media.id,
					action_type: "like",
					willReact: willLike,
				},
			});
		}
	};

	const handleSave = async () => {
		lightImpact();
		const willSave = !isSaved;
		setIsSaved(willSave);

		logFrontendEvent({
			event_name: willSave ? "dish_saved" : "dish_unsaved",
			error_level: "log",
			payload: {
				dishId: item.dish_media.id,
				restaurantId: item.restaurant.id,
			},
		});

		try {
			await toggleReaction({
				target_type: "dish_media",
				target_id: item.dish_media.id,
				action_type: "save",
				willReact: willSave,
			});
		} catch (error) {
			// Revert state on error
			setIsSaved(!willSave);
			logFrontendEvent({
				event_name: "dish_save_reaction_failed",
				error_level: "log",
				payload: {
					error: error instanceof Error ? error.message : String(error),
					target_id: item.dish_media.id,
					action_type: "save",
					willReact: willSave,
				},
			});
		}
	};

	const handleViewRestaurant = () => {
		lightImpact();
		// router.push("/(tabs)/(home)/restaurant/1");

		logFrontendEvent({
			event_name: "restaurant_view_clicked",
			error_level: "log",
			payload: {
				restaurantId: item.restaurant.id,
				restaurantName: item.restaurant.name,
				fromDishId: item.dish_media.id,
			},
		});
	};

	const handleViewCreator = () => {
		lightImpact();
		// Navigate to creator's profile
		router.push({
			pathname: `/[locale]/profile`,
			params: {
				locale,
				userId: "123",
			},
		});

		logFrontendEvent({
			event_name: "creator_profile_clicked",
			error_level: "log",
			payload: {
				creatorUserId: "123",
				fromDishId: item.dish_media.id,
				restaurantId: item.restaurant.id,
			},
		});
	};

	const handleMenuOpen = () => {
		lightImpact();
		openMenuModal();

		logFrontendEvent({
			event_name: "dish_menu_opened",
			error_level: "log",
			payload: {
				dishId: item.dish_media.id,
				restaurantId: item.restaurant.id,
			},
		});
	};

	const handleMapPinPress = async () => {
		lightImpact();

		logFrontendEvent({
			event_name: "map_pin_clicked",
			error_level: "log",
			payload: {
				restaurantId: item.restaurant.id,
				restaurantName: item.restaurant.name,
				googlePlaceId: item.restaurant.google_place_id,
				fromDishId: item.dish_media.id,
			},
		});

		if (!item.restaurant.google_place_id) {
			Alert.alert(i18n.t("Common.error"), i18n.t("FoodContentScreen.errors.mapOpenFailed"));
			return;
		}

		try {
			const mapUrl = `https://www.google.com/maps/place/?q=place_id:${item.restaurant.google_place_id}`;
			const canOpen = await Linking.canOpenURL(mapUrl);

			if (canOpen) {
				await Linking.openURL(mapUrl);
			} else {
				Alert.alert(i18n.t("Common.error"), i18n.t("FoodContentScreen.errors.mapOpenFailed"));
			}
		} catch (error) {
			Alert.alert(i18n.t("Common.error"), i18n.t("FoodContentScreen.errors.mapOpenFailed"));

			logFrontendEvent({
				event_name: "map_pin_open_failed",
				error_level: "error",
				payload: {
					restaurantId: item.restaurant.id,
					googlePlaceId: item.restaurant.google_place_id,
					error: error instanceof Error ? error.message : "Unknown error",
				},
			});
		}
	};

	const handleMenuOptionPress = (onPress: () => void) => {
		lightImpact();
		closeMenuModal();
		onPress();

		logFrontendEvent({
			event_name: "dish_menu_option_selected",
			error_level: "log",
			payload: {
				dishId: item.dish_media.id,
				restaurantId: item.restaurant.id,
			},
		});
	};

	const menuOptions = [
		{
			icon: User,
			label: i18n.t("FoodContentScreen.menuOptions.viewCreatorProfile"),
			onPress: handleViewCreator,
		},
		{
			icon: Calendar,
			label: i18n.t("FoodContentScreen.menuOptions.reservation"),
			onPress: () => console.log("Reservation"),
		},
	];

	return (
		<SafeAreaView style={styles.container}>
			{/* Background Image */}
			<Image source={{ uri: item.dish_media.mediaImageUrl }} style={styles.backgroundImage} />

			{/* Top Header */}
			<View style={styles.topHeader}>
				<View style={styles.headerLeft}>
					<Text style={styles.menuName}>{item.restaurant.name}</Text>
					<View style={styles.priceRatingContainer}>
						{/* <Text style={styles.price}>{i18n.t("Search.currencySuffix")}2,800</Text> */}
						{/* <View style={styles.ratingContainer}>
              {renderStars(5, 4)}
              <Text style={styles.reviewCount}>(127)</Text>
            </View> */}
					</View>
				</View>
				<View style={styles.headerRight}>
					{/* <TouchableOpacity
            style={styles.viewRestaurantButton}
            onPress={handleViewRestaurant}
          >
            <Text style={styles.viewRestaurantButtonText}>{i18n.t("FoodContentScreen.buttons.viewRestaurant")}</Text>
          </TouchableOpacity> */}
				</View>
			</View>

			{/* Comments Section */}
			<LinearGradient colors={["rgba(0,0,0,0)", "rgba(0,0,0,0.6)"]} style={styles.commentsGradient}>
				<ScrollView ref={scrollViewRef} style={styles.commentsContainer} showsVerticalScrollIndicator={false}>
					{item.dish_reviews.map((review) => {
						const unitLimit = commentExpandedChars[review.id]!;
						const { substring, isTruncated } = sliceByUnitLimit(review.comment, unitLimit);
						const displayText = substring;

						return (
							<View key={review.id} style={styles.commentItem}>
								<View style={styles.commentHeader}>
									<Text style={styles.commentUsername}>{review.username}</Text>
									<Text style={styles.commentTimestamp}>{dateStringToTimestamp(review.created_at)}</Text>
								</View>
								<View style={styles.commentContent}>
									<View style={styles.commentTextContainer}>
										<Text style={styles.commentText}>
											{displayText}
											{isTruncated && "...  "}
											{isTruncated && (
												<TouchableOpacity style={styles.seeMoreButton} onPress={() => handleSeeMore(review.id)}>
													<Text style={styles.seeMoreText}>{i18n.t("FoodContentScreen.actions.seeMore")}</Text>
												</TouchableOpacity>
											)}
										</Text>
									</View>
									<View style={styles.commentActions}>
										<TouchableOpacity style={styles.commentLikeButton} onPress={() => handleCommentLike(review.id)}>
											<Heart
												size={14}
												color={commentLikes[review.id].isLiked ? "#FF3040" : "#CCCCCC"}
												fill={commentLikes[review.id].isLiked ? "#FF3040" : "transparent"}
											/>
										</TouchableOpacity>
										{commentLikes[review.id].count > 0 && (
											<Text style={styles.commentLikeCount}>{formatLikeCount(commentLikes[review.id].count)}</Text>
										)}
									</View>
								</View>
							</View>
						);
					})}
				</ScrollView>
			</LinearGradient>

			{/* Bottom Section */}
			<View pointerEvents="box-none" style={styles.bottomSection}>
				<View pointerEvents="box-none" style={styles.actionRow}>
					{/* Action Buttons */}
					<View style={styles.rightActions}>
						<TouchableOpacity style={styles.actionButton} onPress={() => handleViewRestaurant()}>
							<Image
								source={{
									uri: item.restaurant.image_url,
								}}
								style={styles.restaurantAvatar}
								onError={() => console.log("Failed to load restaurant avatar")}
							/>
						</TouchableOpacity>

						<View style={styles.actionContainer}>
							<TouchableOpacity style={styles.actionButton} onPress={handleLike}>
								<Heart size={28} color={isLiked ? "#FF3040" : "#FFFFFF"} fill={isLiked ? "#FF3040" : "white"} />
							</TouchableOpacity>
							<Text style={styles.actionText}>{formatLikeCount(likesCount)}</Text>
						</View>

						<TouchableOpacity style={styles.actionButton} onPress={handleSave}>
							<Bookmark size={30} color={"transparent"} fill={isSaved ? "orange" : "white"} />
						</TouchableOpacity>

						<View style={styles.actionContainer}>
							<TouchableOpacity style={styles.actionButton} onPress={() => {}}>
								<Share size={28} color="#FFFFFF" />
							</TouchableOpacity>
							<Text style={styles.actionText}>{i18n.t("FoodContentScreen.actions.share")}</Text>
						</View>

						<View style={styles.actionContainer}>
							<TouchableOpacity style={styles.actionButton} onPress={handleMapPinPress}>
								<MapPinned size={28} color="#FFFFFF" />
							</TouchableOpacity>
							<Text style={styles.actionText}>{i18n.t("FoodContentScreen.actions.openMap")}</Text>
						</View>

						{/* <TouchableOpacity
              style={styles.actionButton}
              onPress={handleMenuOpen}
            >
              <EllipsisVertical size={28} color="#FFFFFF" />
            </TouchableOpacity> */}
					</View>
				</View>
			</View>

			{/* Menu Modal */}
			<BlurModal contentContainerStyle={styles.modalOverlay}>
				<View style={styles.menuContainer}>
					{menuOptions.map((option, index) => (
						<TouchableOpacity
							key={index}
							style={styles.menuItem}
							onPress={() => {
								option.onPress();
								closeMenuModal();
							}}>
							<option.icon size={20} color="#FFFFFF" />
							<Text style={styles.menuItemText}>{option.label}</Text>
						</TouchableOpacity>
					))}
				</View>
			</BlurModal>
		</SafeAreaView>
	);
}

const styles = StyleSheet.create({
	container: {
		flex: 1,
		backgroundColor: "#000",
	},
	backgroundImage: {
		position: "absolute",
		width: "100%",
		height: "100%",
		resizeMode: "cover",
	},
	topHeader: {
		position: "absolute",
		top: 60,
		left: 16,
		right: 16,
		flexDirection: "row",
		justifyContent: "space-between",
		alignItems: "flex-start",
		zIndex: 10,
	},
	headerLeft: {
		flex: 1,
		marginRight: 16,
	},
	headerRight: {
		flexDirection: "row",
		alignItems: "center",
		gap: 8,
	},
	menuName: {
		fontSize: 28,
		fontWeight: "700",
		color: "#FFFFFF",
		textShadowColor: "rgba(0, 0, 0, 0.5)",
		textShadowOffset: { width: 0, height: 1 },
		textShadowRadius: 2,
		marginBottom: 4,
		letterSpacing: -0.5,
		lineHeight: 34,
	},
	priceRatingContainer: {
		flexDirection: "row",
		alignItems: "center",
		gap: 12,
	},
	price: {
		fontSize: 20,
		fontWeight: "600",
		color: "#FFFFFF",
		textShadowColor: "rgba(0, 0, 0, 0.5)",
		textShadowOffset: { width: 0, height: 1 },
		textShadowRadius: 2,
		letterSpacing: 0.2,
	},
	ratingContainer: {
		flexDirection: "row",
		alignItems: "center",
		gap: 4,
	},
	starsContainer: {
		flexDirection: "row",
		gap: 2,
	},
	reviewCount: {
		fontSize: 16,
		color: "#FFFFFF",
		textShadowColor: "rgba(0, 0, 0, 0.5)",
		textShadowOffset: { width: 0, height: 1 },
		textShadowRadius: 2,
		fontWeight: "500",
	},
	distanceContainer: {
		flexDirection: "row",
		alignItems: "center",
		gap: 12,
	},
	distance: {
		fontSize: 20,
		fontWeight: "600",
		color: "#FFFFFF",
		textShadowColor: "rgba(0, 0, 0, 0.5)",
		textShadowOffset: { width: 0, height: 1 },
		textShadowRadius: 2,
		letterSpacing: 0.2,
	},
	viewRestaurantButton: {
		backgroundColor: "rgba(255, 255, 255, 0.95)",
		paddingHorizontal: 16,
		paddingVertical: 10,
		borderRadius: 24,
		shadowColor: "#000",
		shadowOffset: { width: 0, height: 4 },
		shadowOpacity: 0.15,
		shadowRadius: 8,
		elevation: 4,
	},
	viewRestaurantButtonText: {
		fontSize: 15,
		fontWeight: "600",
		color: "#000",
		letterSpacing: 0.2,
	},
	commentsGradient: {
		position: "absolute",
		bottom: 0,
		left: 0,
		right: 0,
		maxHeight: 200,
	},
	commentsContainer: {
		paddingHorizontal: 16,
		paddingVertical: 12,
		marginRight: 48,
	},
	commentItem: {
		marginBottom: 12,
	},
	commentHeader: {
		flexDirection: "row",
		alignItems: "center",
		marginBottom: 4,
	},
	commentUsername: {
		fontSize: 14,
		fontWeight: "600",
		color: "#FFFFFF",
		marginRight: 8,
		letterSpacing: 0.1,
	},
	commentTimestamp: {
		fontSize: 12,
		color: "#CCCCCC",
		fontWeight: "500",
	},
	commentContent: {
		flexDirection: "row",
		justifyContent: "space-between",
		alignItems: "flex-start",
	},
	commentTextContainer: {
		flex: 1,
		marginRight: 8,
	},
	commentText: {
		fontSize: 14,
		color: "#FFFFFF",
		lineHeight: 20,
		fontWeight: "400",
	},
	seeMoreButton: {},
	seeMoreText: {
		fontSize: 12,
		color: "#CCCCCC",
		fontWeight: "500",
	},
	commentActions: {
		alignItems: "center",
		width: 18,
	},
	commentLikeButton: {
		paddingVertical: 4,
	},
	commentLikeCount: {
		fontSize: 12,
		color: "#CCCCCC",
		fontWeight: "500",
	},
	bottomSection: {
		position: "absolute",
		bottom: 0,
		left: 0,
		right: 0,
		paddingHorizontal: 16,
		paddingTop: 16,
		paddingBottom: 32,
	},
	actionRow: {
		flexDirection: "row",
		alignItems: "flex-end",
		justifyContent: "flex-end",
	},
	rightActions: {
		alignItems: "center",
		gap: 16,
	},
	restaurantAvatar: {
		width: 40,
		height: 40,
		borderRadius: 20,
	},
	actionContainer: {
		alignItems: "center",
	},
	actionButton: {
		padding: 4,
	},
	actionText: {
		fontSize: 13,
		fontWeight: "500",
		color: "#FFFFFF",
		marginTop: 4,
		letterSpacing: 0.2,
	},
	modalOverlay: {
		justifyContent: "center",
		alignItems: "center",
	},
	menuContainer: {
		backgroundColor: "rgba(0, 0, 0, 0.95)",
		borderRadius: 20,
		padding: 12,
		minWidth: 200,
		shadowColor: "#000",
		shadowOffset: { width: 0, height: 0 },
		shadowOpacity: 0.3,
		shadowRadius: 16,
		elevation: 8,
	},
	menuItem: {
		flexDirection: "row",
		alignItems: "center",
		paddingVertical: 16,
		paddingHorizontal: 16,
		borderRadius: 12,
	},
	menuItemText: {
		fontSize: 17,
		color: "#FFFFFF",
		marginLeft: 12,
		fontWeight: "500",
		letterSpacing: 0.2,
	},
});<|MERGE_RESOLUTION|>--- conflicted
+++ resolved
@@ -1,8 +1,4 @@
-<<<<<<< HEAD
 import React, { useState, useRef, useEffect } from "react";
-import { View, Text, StyleSheet, Image, TouchableOpacity, ScrollView, Dimensions, SafeAreaView } from "react-native";
-=======
-import React, { useState, useRef } from "react";
 import {
 	View,
 	Text,
@@ -14,7 +10,6 @@
 	SafeAreaView,
 	Alert,
 } from "react-native";
->>>>>>> ce8a40c0
 import { Heart, Bookmark, Calendar, Share, Star, User, EllipsisVertical, MapPinned } from "lucide-react-native";
 import { useRouter } from "expo-router";
 import { LinearGradient } from "expo-linear-gradient";
