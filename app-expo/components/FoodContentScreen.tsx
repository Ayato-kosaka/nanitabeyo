--- conflicted
+++ resolved
@@ -73,12 +73,10 @@
 			},
 		});
 
-<<<<<<< HEAD
 		// Clear the flag after a short delay to allow state update to complete
 		setTimeout(() => {
 			setIsCommentLikeInProgress(false);
 		}, 100);
-=======
 		try {
 			await toggleReaction({
 				target_type: "dish_reviews",
@@ -105,7 +103,6 @@
 				},
 			});
 		}
->>>>>>> 357e8519
 	};
 
 	const handleLike = async () => {
