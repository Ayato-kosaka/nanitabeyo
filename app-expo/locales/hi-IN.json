{
	"ios": {
		"CFBundleDisplayName": "CraveCatch"
	},
	"android": {
		"app_name": "CraveCatch"
	},
	"Common": {
		"cancel": "रद्द करें",
		"ok": "ओके",
		"goStore": "ऐप स्टोर खोलें",
		"back": "वापस",
		"close": "बंद करें",
		"save": "सेव करें",
		"post": "पोस्ट करें",
		"processing": "प्रसंस्करण...",
		"error": "त्रुटि",
		"success": "सफलता",
		"daysRemaining": "{{count}} दिन शेष",
		"timeAgo": {
			"seconds": "{{count}} सेकंड पहले",
			"minutes": "{{count}} मिनट पहले",
			"hours": "{{count}} घंटे पहले",
			"days": "{{count}} दिन पहले",
			"months": "{{count}} महीने पहले",
			"years": "{{count}} साल पहले"
		}
	},
	"Error": {
		"maintenanceMessage": "हम वर्तमान में रखरखाव कर रहे हैं।",
		"unsupportedVersion": "यह संस्करण अब समर्थित नहीं है।"
	},
	"Search": {
		"currentLocation": "वर्तमान स्थान",
		"DistanceSlider": {
			"near": "पास",
			"far": "दूर"
		},
		"BudgetSlider": {
			"cheap": "सस्ता",
			"expensive": "महंगा"
		},
		"headerTitle": "आप किस तरह का भोजन ढूंढ रहे हैं?🍽",
		"errors": {
			"fetchLocation": "स्थान प्राप्त करने में विफल",
			"getCurrentLocation": "वर्तमान स्थान प्राप्त करने में विफल",
			"noLocationSelected": "कृपया एक स्थान चुनें",
			"searchFailed": "खोज विफल हुई"
		},
		"sections": {
			"location": "कहां खोजें?",
			"time": "कौन सा समय?",
			"scene": "किस मौके के लिए?",
			"mood": "आपका मूड क्या है?",
			"distance": "कितनी दूरी?",
			"budget": "बजट?",
			"restrictions": "प्रतिबंध"
		},
		"required": "अनिवार्य",
		"placeholders": {
			"enterLocation": "स्थान दर्ज करें"
		},
		"loading": "खोज जारी...",
		"advancedToggle": {
			"open": "उन्नत खोज",
			"close": "उन्नत खोज बंद करें"
		},
		"labels": {
			"noMinBudget": "कोई न्यूनतम नहीं",
			"noMaxBudget": "कोई अधिकतम नहीं"
		},
		"distanceLabels": {
			"100m": "100मी",
			"300m": "300मी",
			"500m": "500मी",
			"800m": "800मी",
			"1km": "1किमी",
			"2km": "2किमी",
			"3km": "3किमी",
			"5km": "5किमी",
			"10km": "10किमी",
			"15km": "15किमी",
			"20km": "20किमी"
		},
		"currencySuffix": "¥",
		"searchButton": "ढूँढें!",
		"timeSlots": {
			"morning": "नाश्ता",
			"lunch": "दोपहर का भोजन",
			"dinner": "रात का खाना",
			"lateNight": "देर रात"
		},
		"sceneOptions": {
			"solo": "अकेले",
			"date": "डेट",
			"group": "अन्य लोगों के साथ",
			"largeGroup": "बड़ा समूह",
			"tourism": "पर्यटन"
		},
		"moodOptions": {
			"hearty": "भरपेट",
			"light": "हल्का",
			"sweet": "मीठा",
			"spicy": "मसालेदार",
			"healthy": "स्वस्थ",
			"junk": "जंक",
			"alcohol": "मुख्यतः पेय"
		},
		"restrictionOptions": {
			"vegetarian": "शाकाहारी",
			"glutenFree": "ग्लूटेन मुक्त",
			"dairyFree": "डेयरी मुक्त",
			"nutAllergy": "मेवे से एलर्जी",
			"seafoodAllergy": "समुद्री भोजन से एलर्जी",
			"halal": "हलाल"
		}
	},
	"Topics": {
		"HideTopicModal": {
			"title": "छिपाएँ",
			"description": "कृपया छिपाने का कारण बताएं (वैकल्पिक)",
			"placeholder": "कारण दर्ज करें...",
			"confirm": "छिपाएँ"
		},
		"Loading": {
			"title": "आपके लिए उपयुक्त व्यंजन खोज रहे हैं",
			"subtitle": "कृपया प्रतीक्षा करें..."
		},
		"errors": {
			"fetchFailed": "व्यंजन प्राप्त करने में विफल",
			"invalidSearchParams": "अमान्य खोज पैरामीटर"
		},
		"empty": "कोई व्यंजन उपलब्ध नहीं",
		"retry": "खोज पर लौटें",
		"chooseThis": "इसे चुनें!"
	},
	"Notifications": {
		"title": "सूचनाएँ",
		"timeAgo": "{{time}} पहले"
	},
	"FoodContentScreen": {
		"numberSuffix": {
			"million": "M",
			"thousand": "K"
		},
		"menuOptions": {
			"viewCreatorProfile": "निर्माता की प्रोफ़ाइल पर जाएँ",
			"reservation": "आरक्षण"
		},
		"actions": {
			"share": "साझा करें",
<<<<<<< HEAD
			"seeMore": "और देखें"
=======
			"openMap": "मानचित्र खोलें"
>>>>>>> ce8a40c0
		},
		"buttons": {
			"viewRestaurant": "रेस्टोरेंट देखें"
		},
		"info": {
			"walkFromShibuya": "शिबुया स्टेशन से 13 मिनट की पैदल दूरी"
		},
		"errors": {
			"mapOpenFailed": "मानचित्र ऐप नहीं खोल सका"
		}
	},
	"ImageCardGrid": {
		"openItemDetails": "आइटम विवरण खोलें"
	},
	"Tabs": {
		"home": "होम",
		"search": "खोज",
		"map": "मानचित्र",
		"notifications": "सूचनाएँ",
		"profile": "प्रोफ़ाइल"
	},
	"Profile": {
		"tabs": {
			"deposits": "जमा",
			"earnings": "आय"
		},
		"numberSuffix": {
			"million": "M",
			"thousand": "K"
		},
		"emptyState": {
			"noDeposits": "चयनित स्थिति के लिए कोई जमा नहीं",
			"noEarnings": "चयनित स्थिति के लिए कोई आय नहीं"
		},
		"statusLabels": {
			"active": "सक्रिय",
			"completed": "पूर्ण",
			"refunded": "धनवापसी",
			"paid": "भुगतान किया गया",
			"pending": "लंबित"
		},
		"buttons": {
			"editProfile": "प्रोफ़ाइल संपादित करें",
			"follow": "फ़ॉलो",
			"following": "फ़ॉलो कर रहे हैं",
			"message": "संदेश"
		},
		"stats": {
			"following": "अनुसरण",
			"followers": "अनुयायी",
			"likes": "पसंद"
		},
		"labels": {
			"bio": "परिचय"
		},
		"privateContent": "यह सामग्री निजी है",
		"placeholders": {
			"enterBio": "अपना परिचय दर्ज करें..."
		}
	},
	"NotFound": {
		"title": "ओह!",
		"message": "यह स्क्रीन मौजूद नहीं है।",
		"goHome": "मुख्य स्क्रीन पर जाएँ!"
	},
	"Map": {
		"buttons": {
			"postReview": "समीक्षा पोस्ट करें",
			"placeBid": "बोली लगाएं",
			"bid": "बोली"
		},
		"inputs": {
			"price": "मूल्य",
			"rating": "रेटिंग",
			"comment": "टिप्पणी",
			"bidAmount": "बोली राशि"
		},
		"placeholders": {
			"searchRestaurants": "रेस्टोरेंट खोजें",
			"enterPrice": "मूल्य दर्ज करें",
			"enterReview": "समीक्षा दर्ज करें",
			"enterBidAmount": "बोली राशि दर्ज करें"
		},
		"labels": {
			"endDate": "समाप्ति तिथि:",
			"paymentProcessing": "भुगतान प्रसंस्करण...",
			"currentBidAmount": "वर्तमान बोली राशि"
		},
		"tabs": {
			"reviews": "समीक्षाएँ",
			"bids": "बोली"
		},
		"emptyState": {
			"noBidsForStatus": "चयनित स्थिति के लिए कोई बोली नहीं"
		},
		"alerts": {
			"locationError": "स्थान जानकारी प्राप्त करने में विफल",
			"currentLocationError": "वर्तमान स्थान प्राप्त करने में विफल",
			"bidSuccess": "{{place}} के लिए ¥{{amount}} में सफलतापूर्वक बोली लगाई गई",
			"bidError": "बोली लगाने में विफल",
			"reviewSuccess": "समीक्षा सफलतापूर्वक पोस्ट की गई",
			"reviewError": "समीक्षा पोस्ट करने में विफल"
		},
		"currentLocation": "वर्तमान स्थान"
	},
	"Restaurant": {
		"placeholders": {
			"searchLocation": "स्थान/क्षेत्र खोजें"
		},
		"buttons": {
			"reserve": "आरक्षण",
			"postMedia": "मीडिया पोस्ट करें"
		},
		"tabs": {
			"posts": "पोस्ट {{count}}",
			"info": "जानकारी"
		},
		"filter": {
			"title": "फ़िल्टर",
			"reset": "रीसेट",
			"apply": "लागू करें",
			"sections": {
				"priceRange": "मूल्य सीमा",
				"category": "भोजन श्रेणी"
			},
			"priceRanges": {
				"under1000": "{{currency}}1,000 से कम",
				"range1000to3000": "{{currency}}1,000-3,000",
				"range3000to5000": "{{currency}}3,000-5,000",
				"over5000": "{{currency}}5,000 से अधिक"
			},
			"categories": {
				"japanese": "जापानी",
				"italian": "इतालवी",
				"french": "फ़्रेंच",
				"chinese": "चीनी",
				"asian": "एशियाई",
				"other": "अन्य"
			}
		}
	}
}<|MERGE_RESOLUTION|>--- conflicted
+++ resolved
@@ -149,11 +149,8 @@
 		},
 		"actions": {
 			"share": "साझा करें",
-<<<<<<< HEAD
-			"seeMore": "और देखें"
-=======
+			"seeMore": "और देखें",
 			"openMap": "मानचित्र खोलें"
->>>>>>> ce8a40c0
 		},
 		"buttons": {
 			"viewRestaurant": "रेस्टोरेंट देखें"
