import { useState, useCallback } from "react";
import { Image } from "react-native";
import { Topic, SearchParams } from "@/types/search";
// import { mockTopicCards } from "@/data/searchMockData";
import { useAPICall } from "@/hooks/useAPICall";
import type {
	BulkImportDishesDto,
	CreateDishCategoryVariantDto,
	QueryDishCategoryRecommendationsDto,
} from "@shared/api/v1/dto";
import type {
	BulkImportDishesResponse,
	DishMediaEntry,
	QueryDishCategoryRecommendationsResponse,
	CreateDishCategoryVariantResponse,
} from "@shared/api/v1/res";
import { useLocale } from "@/hooks/useLocale";
import { getRemoteConfig } from "@/lib/remoteConfig";
import { useLogger } from "@/hooks/useLogger";

export const useTopicSearch = () => {
	const [topics, setTopics] = useState<Topic[]>([]);
	const [isLoading, setIsLoading] = useState(false);
	const [error, setError] = useState<string | null>(null);
	const { callBackend } = useAPICall();
	const locale = useLocale();
	const { logFrontendEvent } = useLogger();

	// Helper function to create dishItemsPromise with image preloading (DRY principle)
	const createDishItemsPromise = useCallback(
		(topic: QueryDishCategoryRecommendationsResponse[number], params: SearchParams, searchResultRestaurantsNumber: number): Promise<DishMediaEntry[]> => {
			return (async (): Promise<DishMediaEntry[]> => {
				let dishItems: DishMediaEntry[] = [];

				// TODO: GET /v1/dish-media
				if (dishItems.length < searchResultRestaurantsNumber) {
					// if (false) {
					dishItems = await callBackend<BulkImportDishesDto, BulkImportDishesResponse>("v1/dishes/bulk-import", {
						method: "POST",
						requestPayload: {
							location: `${params.location.latitude},${params.location.longitude}`,
							radius: params.distance,
							categoryId: topic.categoryId,
							categoryName: topic.category,
							minRating: 3.0, // Fixed value as per requirement
							languageCode: locale.split("-")[0], // First part of locale (e.g., "ja" from "ja-JP")
							priceLevels: params.priceLevels,
						},
					});

					// Preload dish media images
					await Promise.allSettled(
						dishItems.map(async (dishItem) => {
							if (dishItem.dish_media.media_type === "image") {
								try {
									await Image.prefetch(dishItem.dish_media.mediaImageUrl);
								} catch (error) {
									logFrontendEvent({
										event_name: "image_preload_failed",
										error_level: "warn",
										payload: {
											imageType: "dish_media",
											imageUrl: dishItem.dish_media.mediaImageUrl,
											error: error instanceof Error ? error.message : String(error)
										}
									});
								}
							}
						}),
					);
				}
				return dishItems.slice(0, searchResultRestaurantsNumber);
			})();
		},
		[callBackend, locale, logFrontendEvent],
	);

	const searchTopics = useCallback(
		async (params: SearchParams) => {
			setIsLoading(true);
			setError(null);

			const remoteConfig = getRemoteConfig();
			const searchResultRestaurantsNumber = parseInt(remoteConfig?.v1_search_result_restaurants_number!, 10);
			const searchResultTopicsNumber = parseInt(remoteConfig?.v1_search_result_dish_categories_number!, 10);

			try {
				const topicsResponse = await callBackend<
					QueryDishCategoryRecommendationsDto,
					QueryDishCategoryRecommendationsResponse
				>("v1/dish-categories/recommendations", {
					method: "GET",
					requestPayload: {
						address: params.address,
						timeSlot: params.timeSlot,
						scene: params.scene,
						mood: params.mood,
						restrictions: params.restrictions,
						languageTag: locale,
					},
				});

				let topicsResponseWithCategoryIds: QueryDishCategoryRecommendationsResponse = topicsResponse
					.filter((topic) => topic.categoryId && topic.imageUrl)
					.slice(0, searchResultTopicsNumber);

				// Early display: Create topics from initial response and set them immediately
				const createTopicWithImagePreload = async (topic: QueryDishCategoryRecommendationsResponse[number]): Promise<Topic> => {
					// Preload topic image
					if (topic.imageUrl) {
						try {
							await Image.prefetch(topic.imageUrl);
						} catch (error) {
							logFrontendEvent({
								event_name: "image_preload_failed",
								error_level: "warn",
								payload: {
									imageType: "topic",
									imageUrl: topic.imageUrl,
									error: error instanceof Error ? error.message : String(error)
								}
							});
						}
					}

					return {
						...topic,
						isHidden: false,
						dishItemsPromise: createDishItemsPromise(topic, params, searchResultRestaurantsNumber),
					};
				};

				// Early display: Set topics from initial response with category IDs
				if (topicsResponseWithCategoryIds.length > 0) {
					const initialTopics = await Promise.all(
						topicsResponseWithCategoryIds.map((topic) => createTopicWithImagePreload(topic)),
					);
					setTopics(initialTopics);
					// Set loading to false after early display
					setIsLoading(false);
				}

				// Delayed addition: If we need more topics, create dish category variants and append them
				if (topicsResponseWithCategoryIds.length < searchResultTopicsNumber) {
					const createDishCategoryVariantResponse = await Promise.all(
						topicsResponse
							.filter((topic) =>
								!topicsResponseWithCategoryIds.find((existing) => existing.categoryId === topic.categoryId))
							.map(async (topic, index) => {
								try {
									const createDishCategoryVariantResponse = await callBackend<
										CreateDishCategoryVariantDto,
										CreateDishCategoryVariantResponse
									>("v1/dish-category-variants", {
										method: "POST",
										requestPayload: {
											name: topic.category,
										},
									});
									return {
										...topic,
										categoryId: createDishCategoryVariantResponse.id,
										imageUrl: createDishCategoryVariantResponse.image_url,
									};
								} catch (error) {
									console.error(`Error creating dish category variant for topic ${topic.category}:`, error);
									return topic;
								}
							}),
					);

					const additionalTopicsWithCategoryIds = createDishCategoryVariantResponse
						.filter((topic) => topic.categoryId && topic.imageUrl)
						.slice(0, searchResultTopicsNumber - topicsResponseWithCategoryIds.length);

<<<<<<< HEAD
					// Add additional topics to the array (append to the end)
					if (additionalTopicsWithCategoryIds.length > 0) {
						const additionalTopics = await Promise.all(
							additionalTopicsWithCategoryIds.map((topic) => createTopicWithImagePreload(topic)),
						);
						setTopics((prevTopics) => [...prevTopics, ...additionalTopics]);
=======
			const toplics = topicsResponseWithCategoryIds.map((topic) => ({
				...topic,
				isHidden: false,
				dishItemsPromise: (async (): Promise<DishMediaEntry[]> => {
					let dishItems: DishMediaEntry[] = [];

					// TODO: GET /v1/dish-media
					if (dishItems.length < searchResultRestaurantsNumber) {
						// if (false) {
						dishItems = await callBackend<BulkImportDishesDto, BulkImportDishesResponse>("v1/dishes/bulk-import", {
							method: "POST",
							requestPayload: {
								location: `${params.location.latitude},${params.location.longitude}`,
								radius: params.distance,
								categoryId: topic.categoryId,
								categoryName: topic.category,
								minRating: 3.0, // Fixed value as per requirement
								languageCode: params.localLanguageCode, // Use language resolved from location
								priceLevels: params.priceLevels,
							},
						});
>>>>>>> e91168a9
					}

					// Update the final list for return value
					topicsResponseWithCategoryIds = [...topicsResponseWithCategoryIds, ...additionalTopicsWithCategoryIds];
				}

				// // Mock API response based on search parameters
				// const toplics = [...mockTopicCards]
				// 	.sort(() => Math.random() - 0.5)
				// 	.slice(0, 6)
				// 	.map((topic) => ({
				// 		...topic,
				// 		id: `${topic.categoryId}_${Date.now()}_${Math.random()}`,
				// 		isHidden: false,
				// 	}));

			} catch (err) {
				const errorMessage = err instanceof Error ? err.message : "おすすめ検索に失敗しました";
				setError(errorMessage);
				throw new Error(errorMessage);
			} finally {
				setIsLoading(false);
			}
		},
		[callBackend, locale, createDishItemsPromise, logFrontendEvent],
	);

	const hideTopic = useCallback((topicId: string, reason: string) => {
		setTopics((prevTopics) =>
			prevTopics.map((topic) => (topic.categoryId === topicId ? { ...topic, isHidden: true } : topic)),
		);

		// Log hide reason for analytics
		const hideReason = {
			topicId,
			reason: reason.replace(/[^\w\s]/gi, "*"), // Simple PII masking
			timestamp: new Date().toISOString(),
		};

		console.log("Topic hidden:", hideReason);
	}, []);

	const resetTopics = useCallback(() => {
		setTopics([]);
		setError(null);
	}, []);

	return {
		topics,
		isLoading,
		error,
		searchTopics,
		hideTopic,
		resetTopics,
	};
};<|MERGE_RESOLUTION|>--- conflicted
+++ resolved
@@ -43,7 +43,7 @@
 							categoryId: topic.categoryId,
 							categoryName: topic.category,
 							minRating: 3.0, // Fixed value as per requirement
-							languageCode: locale.split("-")[0], // First part of locale (e.g., "ja" from "ja-JP")
+							languageCode: params.localLanguageCode, // First part of locale (e.g., "ja" from "ja-JP")
 							priceLevels: params.priceLevels,
 						},
 					});
@@ -173,36 +173,12 @@
 						.filter((topic) => topic.categoryId && topic.imageUrl)
 						.slice(0, searchResultTopicsNumber - topicsResponseWithCategoryIds.length);
 
-<<<<<<< HEAD
 					// Add additional topics to the array (append to the end)
 					if (additionalTopicsWithCategoryIds.length > 0) {
 						const additionalTopics = await Promise.all(
 							additionalTopicsWithCategoryIds.map((topic) => createTopicWithImagePreload(topic)),
 						);
 						setTopics((prevTopics) => [...prevTopics, ...additionalTopics]);
-=======
-			const toplics = topicsResponseWithCategoryIds.map((topic) => ({
-				...topic,
-				isHidden: false,
-				dishItemsPromise: (async (): Promise<DishMediaEntry[]> => {
-					let dishItems: DishMediaEntry[] = [];
-
-					// TODO: GET /v1/dish-media
-					if (dishItems.length < searchResultRestaurantsNumber) {
-						// if (false) {
-						dishItems = await callBackend<BulkImportDishesDto, BulkImportDishesResponse>("v1/dishes/bulk-import", {
-							method: "POST",
-							requestPayload: {
-								location: `${params.location.latitude},${params.location.longitude}`,
-								radius: params.distance,
-								categoryId: topic.categoryId,
-								categoryName: topic.category,
-								minRating: 3.0, // Fixed value as per requirement
-								languageCode: params.localLanguageCode, // Use language resolved from location
-								priceLevels: params.priceLevels,
-							},
-						});
->>>>>>> e91168a9
 					}
 
 					// Update the final list for return value
