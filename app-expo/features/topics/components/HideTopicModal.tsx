import React from "react";
import { View, Text, StyleSheet, TouchableOpacity, TextInput } from "react-native";
import { X } from "lucide-react-native";
import { width } from "@/features/topics/constants";
import i18n from "@/lib/i18n";

interface Props {
        onClose: () => void;
        hideReason: string;
        setHideReason: (text: string) => void;
        confirmHideCard: () => void;
}

<<<<<<< HEAD
// Content for the hide topic modal
export const HideTopicModal = ({ onClose, hideReason, setHideReason, confirmHideCard }: Props) => (
        <View style={styles.modalContainer}>
                <View style={styles.modalHeader}>
                        <Text style={styles.modalTitle}>非表示にする</Text>
                        <TouchableOpacity onPress={onClose}>
                                <X size={24} color="#49454F" />
                        </TouchableOpacity>
                </View>

                <Text style={styles.modalDescription}>非表示にする理由を教えてください（任意）</Text>

                <TextInput
                        style={styles.reasonInput}
                        placeholder="理由を入力してください..."
                        value={hideReason}
                        onChangeText={setHideReason}
                        multiline
                        numberOfLines={3}
                        textAlignVertical="top"
                        placeholderTextColor="#79747E"
                />

                <View style={styles.modalActions}>
                        <TouchableOpacity style={styles.cancelButton} onPress={onClose}>
                                <Text style={styles.cancelButtonText}>キャンセル</Text>
                        </TouchableOpacity>
                        <TouchableOpacity style={styles.confirmButton} onPress={confirmHideCard}>
                                <Text style={styles.confirmButtonText}>非表示にする</Text>
                        </TouchableOpacity>
                </View>
        </View>
=======
// Modal displayed when a user chooses to hide a topic card
export const HideTopicModal = ({ visible, onRequestClose, hideReason, setHideReason, confirmHideCard }: Props) => (
	<Modal visible={visible} transparent={true} animationType="fade" onRequestClose={onRequestClose}>
		<View style={styles.modalOverlay}>
			<View style={styles.modalContainer}>
				<View style={styles.modalHeader}>
                                        <Text style={styles.modalTitle}>{i18n.t("Topics.HideTopicModal.title")}</Text>
					<TouchableOpacity onPress={onRequestClose}>
						<X size={24} color="#49454F" />
					</TouchableOpacity>
				</View>

                                <Text style={styles.modalDescription}>{i18n.t("Topics.HideTopicModal.description")}</Text>

				<TextInput
					style={styles.reasonInput}
                                        placeholder={i18n.t("Topics.HideTopicModal.placeholder")}
					value={hideReason}
					onChangeText={setHideReason}
					multiline
					numberOfLines={3}
					textAlignVertical="top"
					placeholderTextColor="#79747E"
				/>

				<View style={styles.modalActions}>
                                        <TouchableOpacity style={styles.cancelButton} onPress={onRequestClose}>
                                                <Text style={styles.cancelButtonText}>{i18n.t("Common.cancel")}</Text>
                                        </TouchableOpacity>
                                        <TouchableOpacity style={styles.confirmButton} onPress={confirmHideCard}>
                                                <Text style={styles.confirmButtonText}>{i18n.t("Topics.HideTopicModal.confirm")}</Text>
                                        </TouchableOpacity>
                                </View>
                        </View>
                </View>
        </Modal>
>>>>>>> 24f3cf67
);

const styles = StyleSheet.create({
        modalContainer: {
                backgroundColor: "#FFFFFF",
                borderRadius: 24,
                padding: 24,
                width: width - 48,
                maxWidth: 400,
		shadowColor: "#000",
		shadowOffset: { width: 0, height: 0 },
		shadowOpacity: 0.3,
		shadowRadius: 24,
		elevation: 12,
	},
	modalHeader: {
		flexDirection: "row",
		justifyContent: "space-between",
		alignItems: "center",
		marginBottom: 16,
	},
	modalTitle: {
		fontSize: 22,
		fontWeight: "700",
		color: "#1C1B1F",
		letterSpacing: -0.3,
	},
	modalDescription: {
		fontSize: 16,
		color: "#49454F",
		marginBottom: 16,
		lineHeight: 24,
		fontWeight: "500",
	},
	reasonInput: {
		borderWidth: 1,
		borderColor: "#E5E7EB",
		borderRadius: 16,
		paddingHorizontal: 16,
		paddingVertical: 16,
		fontSize: 16,
		color: "#1C1B1F",
		backgroundColor: "#FFFFFF",
		minHeight: 100,
		marginBottom: 24,
		textAlignVertical: "top",
		shadowColor: "#000",
		shadowOffset: { width: 0, height: 1 },
		shadowOpacity: 0.05,
		shadowRadius: 2,
		elevation: 1,
	},
	modalActions: {
		flexDirection: "row",
		gap: 12,
	},
	cancelButton: {
		flex: 1,
		paddingVertical: 16,
		borderRadius: 16,
		alignItems: "center",
		backgroundColor: "#F8F9FA",
		shadowColor: "#F8F9FA",
		shadowOffset: { width: 0, height: 0 },
		shadowRadius: 10,
		elevation: 6,
	},
	cancelButtonText: {
		fontSize: 16,
		color: "#6B7280",
		fontWeight: "600",
	},
	confirmButton: {
		flex: 1,
		backgroundColor: "#EF4444",
		paddingVertical: 16,
		borderRadius: 16,
		alignItems: "center",
		shadowColor: "#EF4444",
		shadowOffset: { width: 0, height: 0 },
		shadowOpacity: 0.4,
		shadowRadius: 10,
		elevation: 6,
	},
	confirmButtonText: {
		fontSize: 16,
		color: "#FFFFFF",
		fontWeight: "600",
	},
});<|MERGE_RESOLUTION|>--- conflicted
+++ resolved
@@ -11,22 +11,21 @@
         confirmHideCard: () => void;
 }
 
-<<<<<<< HEAD
 // Content for the hide topic modal
 export const HideTopicModal = ({ onClose, hideReason, setHideReason, confirmHideCard }: Props) => (
         <View style={styles.modalContainer}>
                 <View style={styles.modalHeader}>
-                        <Text style={styles.modalTitle}>非表示にする</Text>
+                        <Text style={styles.modalTitle}>{i18n.t("Topics.HideTopicModal.title")}</Text>
                         <TouchableOpacity onPress={onClose}>
                                 <X size={24} color="#49454F" />
                         </TouchableOpacity>
                 </View>
 
-                <Text style={styles.modalDescription}>非表示にする理由を教えてください（任意）</Text>
+                <Text style={styles.modalDescription}>{i18n.t("Topics.HideTopicModal.description")}</Text>
 
                 <TextInput
                         style={styles.reasonInput}
-                        placeholder="理由を入力してください..."
+                        placeholder={i18n.t("Topics.HideTopicModal.placeholder")}
                         value={hideReason}
                         onChangeText={setHideReason}
                         multiline
@@ -37,51 +36,13 @@
 
                 <View style={styles.modalActions}>
                         <TouchableOpacity style={styles.cancelButton} onPress={onClose}>
-                                <Text style={styles.cancelButtonText}>キャンセル</Text>
+                                <Text style={styles.cancelButtonText}>{i18n.t("Common.cancel")}</Text>
                         </TouchableOpacity>
                         <TouchableOpacity style={styles.confirmButton} onPress={confirmHideCard}>
-                                <Text style={styles.confirmButtonText}>非表示にする</Text>
+                                <Text style={styles.confirmButtonText}>{i18n.t("Topics.HideTopicModal.confirm")}</Text>
                         </TouchableOpacity>
                 </View>
         </View>
-=======
-// Modal displayed when a user chooses to hide a topic card
-export const HideTopicModal = ({ visible, onRequestClose, hideReason, setHideReason, confirmHideCard }: Props) => (
-	<Modal visible={visible} transparent={true} animationType="fade" onRequestClose={onRequestClose}>
-		<View style={styles.modalOverlay}>
-			<View style={styles.modalContainer}>
-				<View style={styles.modalHeader}>
-                                        <Text style={styles.modalTitle}>{i18n.t("Topics.HideTopicModal.title")}</Text>
-					<TouchableOpacity onPress={onRequestClose}>
-						<X size={24} color="#49454F" />
-					</TouchableOpacity>
-				</View>
-
-                                <Text style={styles.modalDescription}>{i18n.t("Topics.HideTopicModal.description")}</Text>
-
-				<TextInput
-					style={styles.reasonInput}
-                                        placeholder={i18n.t("Topics.HideTopicModal.placeholder")}
-					value={hideReason}
-					onChangeText={setHideReason}
-					multiline
-					numberOfLines={3}
-					textAlignVertical="top"
-					placeholderTextColor="#79747E"
-				/>
-
-				<View style={styles.modalActions}>
-                                        <TouchableOpacity style={styles.cancelButton} onPress={onRequestClose}>
-                                                <Text style={styles.cancelButtonText}>{i18n.t("Common.cancel")}</Text>
-                                        </TouchableOpacity>
-                                        <TouchableOpacity style={styles.confirmButton} onPress={confirmHideCard}>
-                                                <Text style={styles.confirmButtonText}>{i18n.t("Topics.HideTopicModal.confirm")}</Text>
-                                        </TouchableOpacity>
-                                </View>
-                        </View>
-                </View>
-        </Modal>
->>>>>>> 24f3cf67
 );
 
 const styles = StyleSheet.create({
