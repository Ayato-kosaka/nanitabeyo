import React, { useCallback, useEffect } from "react";
import { View, Text, StyleSheet, TouchableOpacity } from "react-native";
import { router } from "expo-router";
import { GridList } from "../components/GridList";
import { ImageCard } from "@/components/ImageCardGrid";
import Stars from "@/components/Stars";
import i18n from "@/lib/i18n";
import { useAPICall } from "@/hooks/useAPICall";
import { useCursorPagination } from "@/features/profile/hooks/useCursorPagination";
import { useHaptics } from "@/hooks/useHaptics";
import { useLogger } from "@/hooks/useLogger";
import { useDishMediaEntriesStore } from "@/stores/useDishMediaEntriesStore";
import { useLocale } from "@/hooks/useLocale";
import type { DishMediaEntry, QueryMeLikedDishMediaResponse } from "@shared/api/v1/res";
import type { QueryMeLikedDishMediaDto } from "@shared/api/v1/dto";

export function LikeTab() {
	const { callBackend } = useAPICall();
	const { items, loadInitial, loadMore, refresh, error, isLoadingInitial, isLoadingMore } = useCursorPagination<
		QueryMeLikedDishMediaDto,
		DishMediaEntry
	>(
		useCallback(
			async ({ cursor }) => {
				const response = await callBackend<QueryMeLikedDishMediaDto, QueryMeLikedDishMediaResponse>(
					"v1/users/me/liked-dish-media",
					{
						method: "GET",
						requestPayload: cursor ? { cursor } : {},
					},
				);
				return {
					data: response.data || [],
					nextCursor: response.nextCursor,
				};
			},
			[callBackend],
		),
	);

	useEffect(() => {
		loadInitial();
	}, [loadInitial]);

	const { lightImpact } = useHaptics();
	const { logFrontendEvent } = useLogger();
	const { setDishePromises } = useDishMediaEntriesStore();
	const locale = useLocale();

	const handleItemPress = useCallback(
		(item: DishMediaEntry, index: number) => {
			lightImpact();
			setDishePromises("liked", Promise.resolve(items));
			router.push({
				pathname: "/[locale]/(tabs)/profile/food",
				params: { locale, startIndex: index, tabName: "liked" },
			});
			logFrontendEvent({
				event_name: "dish_media_entry_selected",
				error_level: "log",
				payload: { item, tabName: "liked" },
			});
		},
		[lightImpact, setDishePromises, items, locale, logFrontendEvent],
	);

<<<<<<< HEAD
	const renderLikeItem = useCallback(
		({ item, index }: { item: DishMediaEntry; index: number }) => {
			const gridItem = {
				...item,
				id: item.dish_media.id,
				imageUrl: item.dish_media.thumbnailImageUrl,
			};

			return (
				<ImageCard item={gridItem} onPress={() => handleItemPress(item, index)}>
					<View style={styles.likeCardOverlay}>
						<View style={styles.likeCardRating}>
							<Stars rating={item.dish.averageRating} />
							<Text style={styles.likeCardRatingText}>({item.dish.reviewCount})</Text>
						</View>
					</View>
				</ImageCard>
			);
		},
		[handleItemPress],
	);

	const errorMessage = error ? (error instanceof Error ? error.message : String(error)) : null;

	const renderEmptyState = useCallback(() => {
		if (errorMessage) {
			return (
				<View style={styles.emptyStateContainer}>
					<View style={styles.emptyStateCard}>
						<Text style={styles.emptyStateText}>
							{i18n.t("Profile.tabError.failedToLoad", { error: errorMessage })}
						</Text>
						<TouchableOpacity style={styles.retryButton} onPress={refresh}>
							<Text style={styles.retryButtonText}>{i18n.t("Profile.tabError.retry")}</Text>
						</TouchableOpacity>
					</View>
				</View>
			);
		}

		return (
			<View style={styles.emptyStateContainer}>
				<View style={styles.emptyStateCard}>
					<Text style={styles.emptyStateText}>{i18n.t("Profile.emptyState.noLikedDishMediaEntries")}</Text>
				</View>
			</View>
		);
	}, [errorMessage, refresh]);

=======
	const handleSearchByMood = useCallback(() => {
		lightImpact();
		router.push({
			pathname: "/[locale]/(tabs)/search",
			params: { locale },
		});
		logFrontendEvent({
			event_name: "likes_empty_search_navigation",
			error_level: "log",
			payload: { source: "likes_empty_state" },
		});
	}, [lightImpact, locale, logFrontendEvent]);

	const renderLikeItem = useCallback(
		({ item, index }: { item: DishMediaEntry; index: number }) => {
			const gridItem = {
				...item,
				id: item.dish_media.id,
				imageUrl: item.dish_media.thumbnailImageUrl,
			};

			return (
				<ImageCard item={gridItem} onPress={() => handleItemPress(item, index)}>
					<View style={styles.likeCardOverlay}>
						<View style={styles.likeCardRating}>
							<Stars rating={item.dish.averageRating} />
							<Text style={styles.likeCardRatingText}>({item.dish.reviewCount})</Text>
						</View>
					</View>
				</ImageCard>
			);
		},
		[handleItemPress],
	);

	const errorMessage = error ? (error instanceof Error ? error.message : String(error)) : null;

	const renderEmptyState = useCallback(() => {
		if (errorMessage) {
			return (
				<View style={styles.emptyStateContainer}>
					<View style={styles.emptyStateCard}>
						<Text style={styles.emptyStateText}>
							{i18n.t("Profile.tabError.failedToLoad", { error: errorMessage })}
						</Text>
						<TouchableOpacity style={styles.retryButton} onPress={refresh}>
							<Text style={styles.retryButtonText}>{i18n.t("Profile.tabError.retry")}</Text>
						</TouchableOpacity>
					</View>
				</View>
			);
		}

		return (
			<View style={styles.emptyStateContainer}>
				<View style={styles.emptyStateCard}>
					<Text style={styles.emptyStateText}>{i18n.t("Profile.emptyState.noLikedDishMediaEntries")}</Text>
					<TouchableOpacity style={styles.searchButton} onPress={handleSearchByMood}>
						<Text style={styles.searchButtonText}>{i18n.t("Profile.buttons.searchByMood")}</Text>
					</TouchableOpacity>
				</View>
			</View>
		);
	}, [errorMessage, refresh]);

>>>>>>> cef84986
	return (
		<GridList
			data={items.map((item) => ({ ...item, id: item.dish_media.id }))}
			renderItem={({ item, index }) => renderLikeItem({ item: item as DishMediaEntry, index })}
			numColumns={3}
			contentContainerStyle={styles.gridContent}
			columnWrapperStyle={styles.gridRow}
			isLoading={isLoadingInitial}
			isLoadingMore={isLoadingMore}
			refreshing={isLoadingInitial}
			onRefresh={refresh}
			onEndReached={loadMore}
			ListEmptyComponent={renderEmptyState}
			testID="like-tab-grid"
		/>
	);
}

const styles = StyleSheet.create({
	gridContent: {
		paddingHorizontal: 16,
		paddingVertical: 8,
	},
	gridRow: {
		gap: 1,
	},
	likeCardOverlay: {
		position: "absolute",
		bottom: 8,
		left: 8,
		right: 8,
	},
	likeCardRating: {
		flexDirection: "row",
		alignItems: "center",
		gap: 4,
	},
	likeCardRatingText: {
		fontSize: 12,
		color: "#FFFFFF",
		fontWeight: "500",
		textShadowColor: "rgba(0, 0, 0, 0.5)",
		textShadowOffset: { width: 0, height: 1 },
		textShadowRadius: 2,
	},
	emptyStateContainer: {
		flex: 1,
	},
	emptyStateCard: {
		backgroundColor: "#FFFFFF",
		borderRadius: 20,
		padding: 32,
		alignItems: "center",
		justifyContent: "center",
		shadowColor: "#000",
		shadowOffset: { width: 0, height: 0 },
		shadowOpacity: 0.08,
		shadowRadius: 16,
		elevation: 4,
	},
	emptyStateText: {
		fontSize: 16,
		color: "#6B7280",
		textAlign: "center",
	},
	retryButton: {
		marginTop: 16,
		backgroundColor: "#5EA2FF",
		paddingHorizontal: 20,
		paddingVertical: 10,
		borderRadius: 20,
	},
	retryButtonText: {
		color: "#FFFFFF",
		fontWeight: "600",
	},
<<<<<<< HEAD
=======
	searchButton: {
		marginTop: 16,
		backgroundColor: "#5EA2FF",
		paddingHorizontal: 20,
		paddingVertical: 10,
		borderRadius: 20,
	},
	searchButtonText: {
		color: "#FFFFFF",
		fontWeight: "600",
	},
>>>>>>> cef84986
});<|MERGE_RESOLUTION|>--- conflicted
+++ resolved
@@ -64,7 +64,19 @@
 		[lightImpact, setDishePromises, items, locale, logFrontendEvent],
 	);
 
-<<<<<<< HEAD
+	const handleSearchByMood = useCallback(() => {
+		lightImpact();
+		router.push({
+			pathname: "/[locale]/(tabs)/search",
+			params: { locale },
+		});
+		logFrontendEvent({
+			event_name: "likes_empty_search_navigation",
+			error_level: "log",
+			payload: { source: "likes_empty_state" },
+		});
+	}, [lightImpact, locale, logFrontendEvent]);
+
 	const renderLikeItem = useCallback(
 		({ item, index }: { item: DishMediaEntry; index: number }) => {
 			const gridItem = {
@@ -109,78 +121,14 @@
 			<View style={styles.emptyStateContainer}>
 				<View style={styles.emptyStateCard}>
 					<Text style={styles.emptyStateText}>{i18n.t("Profile.emptyState.noLikedDishMediaEntries")}</Text>
-				</View>
-			</View>
-		);
-	}, [errorMessage, refresh]);
-
-=======
-	const handleSearchByMood = useCallback(() => {
-		lightImpact();
-		router.push({
-			pathname: "/[locale]/(tabs)/search",
-			params: { locale },
-		});
-		logFrontendEvent({
-			event_name: "likes_empty_search_navigation",
-			error_level: "log",
-			payload: { source: "likes_empty_state" },
-		});
-	}, [lightImpact, locale, logFrontendEvent]);
-
-	const renderLikeItem = useCallback(
-		({ item, index }: { item: DishMediaEntry; index: number }) => {
-			const gridItem = {
-				...item,
-				id: item.dish_media.id,
-				imageUrl: item.dish_media.thumbnailImageUrl,
-			};
-
-			return (
-				<ImageCard item={gridItem} onPress={() => handleItemPress(item, index)}>
-					<View style={styles.likeCardOverlay}>
-						<View style={styles.likeCardRating}>
-							<Stars rating={item.dish.averageRating} />
-							<Text style={styles.likeCardRatingText}>({item.dish.reviewCount})</Text>
-						</View>
-					</View>
-				</ImageCard>
-			);
-		},
-		[handleItemPress],
-	);
-
-	const errorMessage = error ? (error instanceof Error ? error.message : String(error)) : null;
-
-	const renderEmptyState = useCallback(() => {
-		if (errorMessage) {
-			return (
-				<View style={styles.emptyStateContainer}>
-					<View style={styles.emptyStateCard}>
-						<Text style={styles.emptyStateText}>
-							{i18n.t("Profile.tabError.failedToLoad", { error: errorMessage })}
-						</Text>
-						<TouchableOpacity style={styles.retryButton} onPress={refresh}>
-							<Text style={styles.retryButtonText}>{i18n.t("Profile.tabError.retry")}</Text>
-						</TouchableOpacity>
-					</View>
-				</View>
-			);
-		}
-
-		return (
-			<View style={styles.emptyStateContainer}>
-				<View style={styles.emptyStateCard}>
-					<Text style={styles.emptyStateText}>{i18n.t("Profile.emptyState.noLikedDishMediaEntries")}</Text>
 					<TouchableOpacity style={styles.searchButton} onPress={handleSearchByMood}>
 						<Text style={styles.searchButtonText}>{i18n.t("Profile.buttons.searchByMood")}</Text>
 					</TouchableOpacity>
 				</View>
 			</View>
 		);
-	}, [errorMessage, refresh]);
-
->>>>>>> cef84986
+	}, [errorMessage, refresh, handleSearchByMood]);
+
 	return (
 		<GridList
 			data={items.map((item) => ({ ...item, id: item.dish_media.id }))}
@@ -257,8 +205,6 @@
 		color: "#FFFFFF",
 		fontWeight: "600",
 	},
-<<<<<<< HEAD
-=======
 	searchButton: {
 		marginTop: 16,
 		backgroundColor: "#5EA2FF",
@@ -270,5 +216,4 @@
 		color: "#FFFFFF",
 		fontWeight: "600",
 	},
->>>>>>> cef84986
 });