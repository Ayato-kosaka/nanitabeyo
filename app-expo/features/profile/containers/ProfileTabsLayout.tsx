--- conflicted
+++ resolved
@@ -20,239 +20,19 @@
 
 type TabType = "reviews" | "saved" | "liked" | "wallet";
 
-<<<<<<< HEAD
 export function ProfileTabsLayout() {
-        const { userId } = useLocalSearchParams();
-        const { mediumImpact, lightImpact } = useHaptics();
-        const { logFrontendEvent } = useLogger();
-        const { BlurModal, open: openEditModal, close: closeEditModal } = useBlurModal({ intensity: 100 });
-
-        const [headerHeight, setHeaderHeight] = useState(0);
-        const [isFollowing, setIsFollowing] = useState(false);
-        const [editedBio, setEditedBio] = useState("");
-
-        const isOwnProfile = !userId || userId === "me";
-        const profile = isOwnProfile ? userProfile : otherUserProfile;
-
-        const availableTabs: TabType[] = useMemo(() => {
-                const tabs: TabType[] = ["reviews"];
-                if (isOwnProfile) {
-                        tabs.push("saved", "liked", "wallet");
-                }
-                return tabs;
-        }, [isOwnProfile]);
-
-        const handleHeaderLayout = useCallback((event: LayoutChangeEvent) => {
-                const { height } = event.nativeEvent.layout;
-                setHeaderHeight(height);
-        }, []);
-
-        const handleBack = useCallback(() => {
-                router.back();
-        }, []);
-
-        const handleShareProfile = useCallback(() => {
-                lightImpact();
-                logFrontendEvent({
-                        event_name: "profile_shared",
-                        error_level: "log",
-                        payload: { userId: profile.id, username: profile.username },
-                });
-        }, [lightImpact, logFrontendEvent, profile]);
-
-        const handleFollow = useCallback(() => {
-                mediumImpact();
-                const newFollowState = !isFollowing;
-                setIsFollowing(newFollowState);
-                logFrontendEvent({
-                        event_name: newFollowState ? "user_followed" : "user_unfollowed",
-                        error_level: "log",
-                        payload: {
-                                targetUserId: profile.id,
-                                targetUsername: profile.username,
-                                followersCount: profile.followersCount,
-                        },
-                });
-        }, [mediumImpact, isFollowing, logFrontendEvent, profile]);
-
-        const handleEditProfile = useCallback(() => {
-                lightImpact();
-                setEditedBio(profile.bio);
-                openEditModal();
-                logFrontendEvent({
-                        event_name: "profile_edit_started",
-                        error_level: "log",
-                        payload: { currentBioLength: profile.bio.length },
-                });
-        }, [lightImpact, profile.bio, openEditModal, logFrontendEvent]);
-
-        const handleSaveProfile = useCallback(() => {
-                mediumImpact();
-                closeEditModal();
-                logFrontendEvent({
-                        event_name: "profile_edit_saved",
-                        error_level: "log",
-                        payload: { oldBioLength: profile.bio.length, newBioLength: editedBio.length },
-                });
-        }, [mediumImpact, closeEditModal, logFrontendEvent, profile.bio.length, editedBio.length]);
-
-        const handleTabChange = useCallback(
-                (index: number) => {
-                        const tabName = availableTabs[index];
-                        logFrontendEvent({
-                                event_name: "profile_tab_changed",
-                                error_level: "log",
-                                payload: { tabName, userId: profile.id },
-                        });
-                },
-                [availableTabs, logFrontendEvent, profile.id],
-        );
-
-        const renderHeader = useCallback(() => {
-                return (
-                        <ProfileHeader
-                                profile={profile}
-                                isOwnProfile={isOwnProfile}
-                                isFollowing={isFollowing}
-                                onLayout={handleHeaderLayout}
-                                onBack={handleBack}
-                                onShare={handleShareProfile}
-                                onSettings={() => {}}
-                                onEditProfile={handleEditProfile}
-                                onFollow={handleFollow}
-                                onMessage={() => {}}
-                        />
-                );
-        }, [profile, isOwnProfile, isFollowing, handleHeaderLayout, handleBack, handleShareProfile, handleEditProfile, handleFollow]);
-
-        const renderTabBar = useCallback(
-                (props: TabBarProps<string>) => {
-                        return <ProfileTabsBar {...props} availableTabs={availableTabs} />;
-                },
-                [availableTabs],
-        );
-
-        return (
-                <View style={styles.container}>
-                        <Tabs.Container
-                                headerHeight={headerHeight}
-                                renderHeader={renderHeader}
-                                renderTabBar={renderTabBar}
-                                onIndexChange={handleTabChange}
-                                pagerProps={{ scrollEnabled: true }}>
-                                <Tabs.Tab name="reviews">
-                                        <ReviewTab />
-                                </Tabs.Tab>
-                                <Tabs.Tab name="saved">
-                                        <SaveTab isOwnProfile={isOwnProfile} />
-                                </Tabs.Tab>
-                                <Tabs.Tab name="liked">
-                                        <LikeTab />
-                                </Tabs.Tab>
-                                <Tabs.Tab name="wallet">
-                                        <WalletTab
-                                                deposits={mockBids}
-                                                earnings={mockEarnings}
-                                                onDepositPress={(item, index) => {
-                                                        lightImpact();
-                                                        logFrontendEvent({
-                                                                event_name: "deposit_item_selected",
-                                                                error_level: "log",
-                                                                payload: { depositId: item.id, index },
-                                                        });
-                                                }}
-                                                onEarningPress={(item, index) => {
-                                                        lightImpact();
-                                                        logFrontendEvent({
-                                                                event_name: "earning_item_selected",
-                                                                error_level: "log",
-                                                                payload: { earningId: item.id, index },
-                                                        });
-                                                }}
-                                        />
-                                </Tabs.Tab>
-                        </Tabs.Container>
-
-                        <BlurModal>
-                                <Card>
-                                        <Text style={styles.editLabel}>{i18n.t("Profile.labels.bio")}</Text>
-                                        <TextInput
-                                                style={styles.editInput}
-                                                value={editedBio}
-                                                onChangeText={setEditedBio}
-                                                multiline
-                                                numberOfLines={4}
-                                                placeholder={i18n.t("Profile.placeholders.enterBio")}
-                                                placeholderTextColor="#666"
-                                        />
-                                </Card>
-                                <PrimaryButton style={{ marginHorizontal: 16 }} onPress={handleSaveProfile} label={i18n.t("Common.save")} />
-                        </BlurModal>
-                </View>
-        );
-=======
-// Interface for API data structures
-interface ProfileData {
-	userDishMediaEntries: QueryUserDishReviewsResponse["data"] | null;
-	likedDishMediaEntries: QueryMeLikedDishMediaResponse["data"] | null;
-	savedTopics: QueryMeSavedDishCategoriesResponse["data"] | null;
-	savedDishMediaEntries: QueryMeSavedDishMediaResponse["data"] | null;
-}
-
-interface PaginationState {
-	cursor: string | null;
-	hasNextPage: boolean;
-	isLoadingMore: boolean;
-}
-
-interface ProfileTabsLayoutProps {
-	// Add props as needed for data fetching and state management
-}
-
-export function ProfileTabsLayout({}: ProfileTabsLayoutProps) {
 	const { userId } = useLocalSearchParams();
 	const { mediumImpact, lightImpact } = useHaptics();
 	const { logFrontendEvent } = useLogger();
-	const { callBackend } = useAPICall();
-	const { isLoading: isInitialLoading, withLoading } = useWithLoading();
-	const { user } = useAuth();
-	const { setDishePromises } = useDishMediaEntriesStore();
-	const locale = useLocale();
 	const { BlurModal, open: openEditModal, close: closeEditModal } = useBlurModal({ intensity: 100 });
 
 	const [headerHeight, setHeaderHeight] = useState(0);
 	const [isFollowing, setIsFollowing] = useState(false);
 	const [editedBio, setEditedBio] = useState("");
-	const [selectedTab, setSelectedTab] = useState<TabType>("reviews");
-
-	// Determine if this is own profile
+
 	const isOwnProfile = !userId || userId === "me";
 	const profile = isOwnProfile ? userProfile : otherUserProfile;
 
-	// API Data State
-	const [profileData, setProfileData] = useState<ProfileData>({
-		userDishMediaEntries: null,
-		likedDishMediaEntries: null,
-		savedTopics: null,
-		savedDishMediaEntries: null,
-	});
-
-	// Pagination State for each tab
-	const [paginationState, setPaginationState] = useState<Record<TabType, PaginationState>>({
-		reviews: { cursor: null, hasNextPage: true, isLoadingMore: false },
-		saved: { cursor: null, hasNextPage: true, isLoadingMore: false },
-		liked: { cursor: null, hasNextPage: true, isLoadingMore: false },
-		wallet: { cursor: null, hasNextPage: false, isLoadingMore: false },
-	});
-
-	const [fetchErrors, setFetchErrors] = useState<Record<TabType, string | null>>({
-		reviews: null,
-		saved: null,
-		liked: null,
-		wallet: null,
-	});
-
-	// Available tabs based on profile ownership
 	const availableTabs: TabType[] = useMemo(() => {
 		const tabs: TabType[] = ["reviews"];
 		if (isOwnProfile) {
@@ -261,323 +41,6 @@
 		return tabs;
 	}, [isOwnProfile]);
 
-	// API Functions
-	const fetchUserDishMediaEntries = useCallback(
-		async (cursor?: string) => {
-			try {
-				const response = await callBackend<QueryUserDishReviewsDto, QueryUserDishReviewsResponse>(
-					`v1/users/${isOwnProfile ? user?.id : userId}/dish-reviews`,
-					{
-						method: "GET",
-						requestPayload: cursor ? { cursor } : {},
-					},
-				);
-
-				return {
-					data: response.data || [],
-					nextCursor: response.nextCursor,
-				};
-			} catch (error) {
-				logFrontendEvent({
-					event_name: "fetch_user_dish_reviews_failed",
-					error_level: "log",
-					payload: {
-						error: error instanceof Error ? error.message : String(error),
-						userId: isOwnProfile ? "me" : userId,
-						cursor: cursor || "initial",
-					},
-				});
-				throw error;
-			}
-		},
-		[callBackend, isOwnProfile, userId, user?.id, logFrontendEvent],
-	);
-
-	const fetchLikedDishMediaEntries = useCallback(
-		async (cursor?: string) => {
-			try {
-				const response = await callBackend<QueryMeLikedDishMediaDto, QueryMeLikedDishMediaResponse>(
-					"v1/users/me/liked-dish-media",
-					{
-						method: "GET",
-						requestPayload: cursor ? { cursor } : {},
-					},
-				);
-
-				return {
-					data: response.data || [],
-					nextCursor: response.nextCursor,
-				};
-			} catch (error) {
-				logFrontendEvent({
-					event_name: "fetch_liked_dish_media_failed",
-					error_level: "log",
-					payload: {
-						error: error instanceof Error ? error.message : String(error),
-						cursor: cursor || "initial",
-					},
-				});
-				throw error;
-			}
-		},
-		[callBackend, logFrontendEvent],
-	);
-
-	const fetchSavedTopics = useCallback(
-		async (cursor?: string) => {
-			try {
-				const response = await callBackend<QueryMeSavedDishCategoriesDto, QueryMeSavedDishCategoriesResponse>(
-					"v1/users/me/saved-dish-categories",
-					{
-						method: "GET",
-						requestPayload: cursor ? { cursor } : {},
-					},
-				);
-
-				return {
-					data: response.data || [],
-					nextCursor: response.nextCursor,
-				};
-			} catch (error) {
-				logFrontendEvent({
-					event_name: "fetch_saved_topics_failed",
-					error_level: "log",
-					payload: {
-						error: error instanceof Error ? error.message : String(error),
-						cursor: cursor || "initial",
-					},
-				});
-				throw error;
-			}
-		},
-		[callBackend, logFrontendEvent],
-	);
-
-	const fetchSavedDishMediaEntries = useCallback(
-		async (cursor?: string) => {
-			try {
-				const response = await callBackend<QueryMeSavedDishMediaDto, QueryMeSavedDishMediaResponse>(
-					"v1/users/me/saved-dish-media",
-					{
-						method: "GET",
-						requestPayload: cursor ? { cursor } : {},
-					},
-				);
-
-				return {
-					data: response.data || [],
-					nextCursor: response.nextCursor,
-				};
-			} catch (error) {
-				logFrontendEvent({
-					event_name: "fetch_saved_dish_media_entries_failed",
-					error_level: "log",
-					payload: {
-						error: error instanceof Error ? error.message : String(error),
-						cursor: cursor || "initial",
-					},
-				});
-				throw error;
-			}
-		},
-		[callBackend, logFrontendEvent],
-	);
-
-	// Load initial data for a specific tab
-	const loadInitialData = useCallback(
-		async (tab: TabType) => {
-			if (tab === "wallet") return;
-
-			setFetchErrors((prev) => ({ ...prev, [tab]: null }));
-
-			try {
-				let response;
-				switch (tab) {
-					case "reviews":
-						const userDishMediaEntriesResponse = await fetchUserDishMediaEntries();
-						setProfileData((prev) => ({ ...prev, userDishMediaEntries: userDishMediaEntriesResponse.data }));
-						response = userDishMediaEntriesResponse;
-						break;
-					case "liked":
-						if (!isOwnProfile) return;
-						const likedDishMediaEntriesResponse = await fetchLikedDishMediaEntries();
-						setProfileData((prev) => ({ ...prev, likedDishMediaEntries: likedDishMediaEntriesResponse.data }));
-						response = likedDishMediaEntriesResponse;
-						break;
-					case "saved":
-						if (!isOwnProfile) return;
-						const [savedTopicsResponse, savedDishMediaEntriesResponse] = await Promise.all([
-							fetchSavedTopics(),
-							fetchSavedDishMediaEntries(),
-						]);
-						setProfileData((prev) => ({
-							...prev,
-							savedTopics: savedTopicsResponse.data,
-							savedDishMediaEntries: savedDishMediaEntriesResponse.data,
-						}));
-						response = savedTopicsResponse; // Use topics response for pagination
-						break;
-					default:
-						return;
-				}
-
-				setPaginationState((prev) => ({
-					...prev,
-					[tab]: {
-						cursor: response.nextCursor,
-						hasNextPage: !!response.nextCursor,
-						isLoadingMore: false,
-					},
-				}));
-			} catch (error) {
-				const errorMessage = error instanceof Error ? error.message : String(error);
-				setFetchErrors((prev) => ({ ...prev, [tab]: errorMessage }));
-			}
-		},
-		[fetchUserDishMediaEntries, fetchLikedDishMediaEntries, fetchSavedTopics, fetchSavedDishMediaEntries, isOwnProfile],
-	);
-
-	// Load more data for pagination
-	const loadMoreData = useCallback(
-		async (tab: TabType) => {
-			if (
-				!paginationState[tab].cursor ||
-				tab === "wallet" ||
-				!paginationState[tab].hasNextPage ||
-				paginationState[tab].isLoadingMore
-			)
-				return;
-
-			setPaginationState((prev) => ({
-				...prev,
-				[tab]: { ...prev[tab], isLoadingMore: true },
-			}));
-
-			try {
-				let response;
-				switch (tab) {
-					case "reviews":
-						const userDishMediaEntriesresponse = await fetchUserDishMediaEntries(
-							paginationState[tab].cursor || undefined,
-						);
-						setProfileData((prev) => ({
-							...prev,
-							userDishMediaEntries: [...prev.userDishMediaEntries!, ...userDishMediaEntriesresponse.data],
-						}));
-						response = userDishMediaEntriesresponse;
-						break;
-					case "liked":
-						if (!isOwnProfile) return;
-						const likedDishMediaEntriesResponse = await fetchLikedDishMediaEntries(
-							paginationState[tab].cursor || undefined,
-						);
-						setProfileData((prev) => ({
-							...prev,
-							likedDishMediaEntries: [...prev.likedDishMediaEntries!, ...likedDishMediaEntriesResponse.data],
-						}));
-						response = likedDishMediaEntriesResponse;
-						break;
-					case "saved":
-						if (!isOwnProfile) return;
-						const [savedTopicsResponse, savedDishMediaEntriesResponse] = await Promise.all([
-							fetchSavedTopics(paginationState[tab].cursor || undefined),
-							fetchSavedDishMediaEntries(paginationState[tab].cursor || undefined),
-						]);
-						setProfileData((prev) => ({
-							...prev,
-							savedTopics: [...(prev.savedTopics || []), ...savedTopicsResponse.data],
-							savedDishMediaEntries: [...(prev.savedDishMediaEntries || []), ...savedDishMediaEntriesResponse.data],
-						}));
-						response = savedTopicsResponse; // Use topics response for pagination
-						break;
-					default:
-						return;
-				}
-
-				setPaginationState((prev) => ({
-					...prev,
-					[tab]: {
-						cursor: response.nextCursor,
-						hasNextPage: !!response.nextCursor,
-						isLoadingMore: false,
-					},
-				}));
-			} catch (error) {
-				setPaginationState((prev) => ({
-					...prev,
-					[tab]: { ...prev[tab], isLoadingMore: false },
-				}));
-			}
-		},
-		[
-			paginationState,
-			fetchUserDishMediaEntries,
-			fetchLikedDishMediaEntries,
-			fetchSavedTopics,
-			fetchSavedDishMediaEntries,
-			isOwnProfile,
-		],
-	);
-
-	// Get current dish media entries for store
-	const getCurrentDishMediaEntries = useCallback(() => {
-		switch (selectedTab) {
-			case "reviews":
-				return profileData.userDishMediaEntries || [];
-			case "liked":
-				return profileData.likedDishMediaEntries || [];
-			case "saved":
-				return profileData.savedDishMediaEntries || [];
-			default:
-				return [];
-		}
-	}, [selectedTab, profileData]);
-
-	// Refresh data for a specific tab (retry functionality)
-	const refreshData = useCallback(
-		async (tab: TabType) => {
-			setFetchErrors((prev) => ({ ...prev, [tab]: null }));
-			setPaginationState((prev) => ({
-				...prev,
-				[tab]: { cursor: null, hasNextPage: true, isLoadingMore: false },
-			}));
-
-			try {
-				await withLoading(() => loadInitialData(tab));
-			} catch (error) {
-				// Error is already handled in loadInitialData
-			}
-		},
-		[loadInitialData, withLoading],
-	);
-
-	// Load initial data when component mounts
-	useEffect(() => {
-		withLoading(loadInitialData)("reviews");
-	}, [loadInitialData, withLoading]);
-	// Event handlers
-	const handleDishMediaEntryPress = useCallback(
-		(index: number) => (item: DishMediaEntry) => {
-			lightImpact();
-			setDishePromises(selectedTab, Promise.resolve(getCurrentDishMediaEntries()));
-			router.push({
-				pathname: "/[locale]/(tabs)/profile/food",
-				params: {
-					locale,
-					startIndex: index,
-					tabName: selectedTab,
-				},
-			});
-
-			logFrontendEvent({
-				event_name: "dish_media_entry_selected",
-				error_level: "log",
-				payload: { item, selectedTab },
-			});
-		},
-		[lightImpact, setDishePromises, selectedTab, getCurrentDishMediaEntries, router, locale, logFrontendEvent],
-	);
-
 	const handleHeaderLayout = useCallback((event: LayoutChangeEvent) => {
 		const { height } = event.nativeEvent.layout;
 		setHeaderHeight(height);
@@ -592,10 +55,7 @@
 		logFrontendEvent({
 			event_name: "profile_shared",
 			error_level: "log",
-			payload: {
-				userId: profile.id,
-				username: profile.username,
-			},
+			payload: { userId: profile.id, username: profile.username },
 		});
 	}, [lightImpact, logFrontendEvent, profile]);
 
@@ -603,7 +63,6 @@
 		mediumImpact();
 		const newFollowState = !isFollowing;
 		setIsFollowing(newFollowState);
-
 		logFrontendEvent({
 			event_name: newFollowState ? "user_followed" : "user_unfollowed",
 			error_level: "log",
@@ -619,7 +78,6 @@
 		lightImpact();
 		setEditedBio(profile.bio);
 		openEditModal();
-
 		logFrontendEvent({
 			event_name: "profile_edit_started",
 			error_level: "log",
@@ -629,45 +87,26 @@
 
 	const handleSaveProfile = useCallback(() => {
 		mediumImpact();
-		// In a real app, this would update the profile via API
 		closeEditModal();
-
 		logFrontendEvent({
 			event_name: "profile_edit_saved",
 			error_level: "log",
-			payload: {
-				oldBioLength: profile.bio.length,
-				newBioLength: editedBio.length,
-			},
+			payload: { oldBioLength: profile.bio.length, newBioLength: editedBio.length },
 		});
 	}, [mediumImpact, closeEditModal, logFrontendEvent, profile.bio.length, editedBio.length]);
 
 	const handleTabChange = useCallback(
 		(index: number) => {
 			const tabName = availableTabs[index];
-			setSelectedTab(tabName);
-
-			// Load data for the newly selected tab if not already loaded
-			if (
-				tabName !== "reviews" &&
-				!profileData[tabName === "saved" ? "savedTopics" : (`${tabName}DishMediaEntries` as keyof ProfileData)]
-			) {
-				withLoading(loadInitialData)(tabName);
-			}
-
 			logFrontendEvent({
 				event_name: "profile_tab_changed",
 				error_level: "log",
-				payload: {
-					tabName,
-					userId: profile.id,
-				},
+				payload: { tabName, userId: profile.id },
 			});
 		},
-		[availableTabs, profileData, loadInitialData, withLoading, logFrontendEvent, profile.id],
+		[availableTabs, logFrontendEvent, profile.id],
 	);
 
-	// Render header component
 	const renderHeader = useCallback(() => {
 		return (
 			<ProfileHeader
@@ -677,10 +116,10 @@
 				onLayout={handleHeaderLayout}
 				onBack={handleBack}
 				onShare={handleShareProfile}
-				onSettings={() => {}} // TODO: Implement settings handler
+				onSettings={() => {}}
 				onEditProfile={handleEditProfile}
 				onFollow={handleFollow}
-				onMessage={() => {}} // TODO: Implement message handler
+				onMessage={() => {}}
 			/>
 		);
 	}, [
@@ -694,7 +133,6 @@
 		handleFollow,
 	]);
 
-	// Render tab bar component
 	const renderTabBar = useCallback(
 		(props: TabBarProps<string>) => {
 			return <ProfileTabsBar {...props} availableTabs={availableTabs} />;
@@ -709,60 +147,16 @@
 				renderHeader={renderHeader}
 				renderTabBar={renderTabBar}
 				onIndexChange={handleTabChange}
-				pagerProps={{ scrollEnabled: true }}
-				containerStyle={{ backgroundColor: "white" }}>
+				pagerProps={{ scrollEnabled: true }}>
 				<Tabs.Tab name="reviews">
-					<ReviewTab
-						data={profileData.userDishMediaEntries || []}
-						isLoading={isInitialLoading && selectedTab === "reviews"}
-						isLoadingMore={paginationState.reviews.isLoadingMore}
-						refreshing={false}
-						onRefresh={withLoading(() => loadInitialData("reviews"))}
-						onEndReached={() => loadMoreData("reviews")}
-						onItemPress={(item, index) => handleDishMediaEntryPress(index)(item)}
-						error={fetchErrors.reviews}
-						onRetry={() => refreshData("reviews")}
-					/>
-				</Tabs.Tab>
-
+					<ReviewTab />
+				</Tabs.Tab>
 				<Tabs.Tab name="saved">
-					<SaveTab
-						savedTopics={profileData.savedTopics || []}
-						savedPosts={profileData.savedDishMediaEntries || []}
-						isOwnProfile={isOwnProfile}
-						isLoading={isInitialLoading && selectedTab === "saved"}
-						isLoadingMore={paginationState.saved.isLoadingMore}
-						refreshing={false}
-						onRefresh={withLoading(() => loadInitialData("saved"))}
-						onEndReached={() => loadMoreData("saved")}
-						onTopicPress={(item, index) => {
-							// TODO: Handle topic press - implement topic navigation
-							logFrontendEvent({
-								event_name: "saved_topic_selected",
-								error_level: "log",
-								payload: { topicId: item.id, index },
-							});
-						}}
-						onPostPress={(item, index) => handleDishMediaEntryPress(index)(item)}
-						error={fetchErrors.saved}
-						onRetry={() => refreshData("saved")}
-					/>
-				</Tabs.Tab>
-
+					<SaveTab isOwnProfile={isOwnProfile} />
+				</Tabs.Tab>
 				<Tabs.Tab name="liked">
-					<LikeTab
-						data={profileData.likedDishMediaEntries || []}
-						isLoading={isInitialLoading && selectedTab === "liked"}
-						isLoadingMore={paginationState.liked.isLoadingMore}
-						refreshing={false}
-						onRefresh={withLoading(() => loadInitialData("liked"))}
-						onEndReached={() => loadMoreData("liked")}
-						onItemPress={(item, index) => handleDishMediaEntryPress(index)(item)}
-						error={fetchErrors.liked}
-						onRetry={() => refreshData("liked")}
-					/>
-				</Tabs.Tab>
-
+					<LikeTab />
+				</Tabs.Tab>
 				<Tabs.Tab name="wallet">
 					<WalletTab
 						deposits={mockBids}
@@ -774,7 +168,6 @@
 								error_level: "log",
 								payload: { depositId: item.id, index },
 							});
-							// TODO: Handle deposit press - implement deposit detail navigation
 						}}
 						onEarningPress={(item, index) => {
 							lightImpact();
@@ -783,15 +176,11 @@
 								error_level: "log",
 								payload: { earningId: item.id, index },
 							});
-							// TODO: Handle earning press - implement earning detail navigation
 						}}
-						error={fetchErrors.wallet}
-						onRetry={() => refreshData("wallet")}
 					/>
 				</Tabs.Tab>
 			</Tabs.Container>
 
-			{/* Edit Profile Modal */}
 			<BlurModal>
 				<Card>
 					<Text style={styles.editLabel}>{i18n.t("Profile.labels.bio")}</Text>
@@ -809,33 +198,32 @@
 			</BlurModal>
 		</View>
 	);
->>>>>>> 1f98ed32
 }
 
 const styles = StyleSheet.create({
-        container: {
-                flex: 1,
-        },
-        editLabel: {
-                fontSize: 17,
-                fontWeight: "700",
-                color: "#1A1A1A",
-                marginBottom: 8,
-                letterSpacing: -0.3,
-        },
-        editInput: {
-                backgroundColor: "#F8F9FA",
-                borderRadius: 12,
-                paddingHorizontal: 12,
-                paddingVertical: 12,
-                fontSize: 15,
-                color: "#1A1A1A",
-                textAlignVertical: "top",
-                minHeight: 100,
-                shadowColor: "#000",
-                shadowOffset: { width: 0, height: 1 },
-                shadowOpacity: 0.05,
-                shadowRadius: 2,
-                elevation: 1,
-        },
+	container: {
+		flex: 1,
+	},
+	editLabel: {
+		fontSize: 17,
+		fontWeight: "700",
+		color: "#1A1A1A",
+		marginBottom: 8,
+		letterSpacing: -0.3,
+	},
+	editInput: {
+		backgroundColor: "#F8F9FA",
+		borderRadius: 12,
+		paddingHorizontal: 12,
+		paddingVertical: 12,
+		fontSize: 15,
+		color: "#1A1A1A",
+		textAlignVertical: "top",
+		minHeight: 100,
+		shadowColor: "#000",
+		shadowOffset: { width: 0, height: 1 },
+		shadowOpacity: 0.05,
+		shadowRadius: 2,
+		elevation: 1,
+	},
 });