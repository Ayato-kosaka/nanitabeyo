<<<<<<< HEAD
// import { randomUUID as uuidv4 } from "expo-crypto";
// import { supabase } from "./supabase";
// import { Env } from "@/constants/Env";
// import type { DeepNonNullable } from "@shared/utils/types";
// import type { SupabaseReactions } from "@shared/converters/convert_reactions";

// export type ReactionInput = DeepNonNullable<
// 	Omit<SupabaseReactions, "id" | "user_id" | "created_at" | "created_version" | "lock_no">
// >;

// export const insertReaction = async ({ target_type, target_id, action_type }: ReactionInput) => {
// 	const { data } = await supabase.auth.getSession();
// 	const userId = data.session?.user.id;
// 	if (!userId) throw new Error("No authenticated user");

// 	const { error } = await supabase.from("reactions").insert({
// 		id: uuidv4(),
// 		user_id: userId,
// 		target_type,
// 		target_id,
// 		action_type,
// 		created_at: new Date().toISOString(),
// 		created_version: Env.APP_VERSION,
// 		lock_no: 0,
// 	});

// 	if (error) throw new Error(error.message);
// };

// export const deleteReaction = async ({ target_type, target_id, action_type }: ReactionInput) => {
// 	const { data } = await supabase.auth.getSession();
// 	const userId = data.session?.user.id;
// 	if (!userId) throw new Error("No authenticated user");

// 	const { error } = await supabase
// 		.from("reactions")
// 		.delete()
// 		.eq("user_id", userId)
// 		.eq("target_type", target_type)
// 		.eq("target_id", target_id)
// 		.eq("action_type", action_type);

// 	if (error) throw new Error(error.message);
// };

// export const toggleReaction = async ({ willReact, ...input }: ReactionInput & { willReact: boolean }) => {
// 	if (willReact) {
// 		await insertReaction(input);
// 	} else {
// 		await deleteReaction(input);
// 	}
// };
=======
import { v4 as uuidv4 } from "uuid";
import { supabase } from "./supabase";
import { Env } from "@/constants/Env";
import type { DeepNonNullable } from "@shared/utils/types";
import type { SupabaseReactions } from "@shared/converters/convert_reactions";

export type ReactionInput = DeepNonNullable<
	Omit<SupabaseReactions, "id" | "user_id" | "created_at" | "created_version" | "lock_no">
>;

export const insertReaction = async ({ target_type, target_id, action_type }: ReactionInput) => {
	const { data } = await supabase.auth.getSession();
	const userId = data.session?.user.id;
	if (!userId) throw new Error("No authenticated user");

	const { error } = await supabase.from("reactions").insert({
		id: uuidv4(),
		user_id: userId,
		target_type,
		target_id,
		action_type,
		created_at: new Date().toISOString(),
		created_version: Env.APP_VERSION,
		lock_no: 0,
	});

	if (error) throw new Error(error.message);
};

export const deleteReaction = async ({ target_type, target_id, action_type }: ReactionInput) => {
	const { data } = await supabase.auth.getSession();
	const userId = data.session?.user.id;
	if (!userId) throw new Error("No authenticated user");

	const { error } = await supabase
		.from("reactions")
		.delete()
		.eq("user_id", userId)
		.eq("target_type", target_type)
		.eq("target_id", target_id)
		.eq("action_type", action_type);

	if (error) throw new Error(error.message);
};

export const toggleReaction = async ({ willReact, ...input }: ReactionInput & { willReact: boolean }) => {
	if (willReact) {
		await insertReaction(input);
	} else {
		await deleteReaction(input);
	}
};
>>>>>>> 1ca9dc4e
<|MERGE_RESOLUTION|>--- conflicted
+++ resolved
@@ -1,57 +1,3 @@
-<<<<<<< HEAD
-// import { randomUUID as uuidv4 } from "expo-crypto";
-// import { supabase } from "./supabase";
-// import { Env } from "@/constants/Env";
-// import type { DeepNonNullable } from "@shared/utils/types";
-// import type { SupabaseReactions } from "@shared/converters/convert_reactions";
-
-// export type ReactionInput = DeepNonNullable<
-// 	Omit<SupabaseReactions, "id" | "user_id" | "created_at" | "created_version" | "lock_no">
-// >;
-
-// export const insertReaction = async ({ target_type, target_id, action_type }: ReactionInput) => {
-// 	const { data } = await supabase.auth.getSession();
-// 	const userId = data.session?.user.id;
-// 	if (!userId) throw new Error("No authenticated user");
-
-// 	const { error } = await supabase.from("reactions").insert({
-// 		id: uuidv4(),
-// 		user_id: userId,
-// 		target_type,
-// 		target_id,
-// 		action_type,
-// 		created_at: new Date().toISOString(),
-// 		created_version: Env.APP_VERSION,
-// 		lock_no: 0,
-// 	});
-
-// 	if (error) throw new Error(error.message);
-// };
-
-// export const deleteReaction = async ({ target_type, target_id, action_type }: ReactionInput) => {
-// 	const { data } = await supabase.auth.getSession();
-// 	const userId = data.session?.user.id;
-// 	if (!userId) throw new Error("No authenticated user");
-
-// 	const { error } = await supabase
-// 		.from("reactions")
-// 		.delete()
-// 		.eq("user_id", userId)
-// 		.eq("target_type", target_type)
-// 		.eq("target_id", target_id)
-// 		.eq("action_type", action_type);
-
-// 	if (error) throw new Error(error.message);
-// };
-
-// export const toggleReaction = async ({ willReact, ...input }: ReactionInput & { willReact: boolean }) => {
-// 	if (willReact) {
-// 		await insertReaction(input);
-// 	} else {
-// 		await deleteReaction(input);
-// 	}
-// };
-=======
 import { v4 as uuidv4 } from "uuid";
 import { supabase } from "./supabase";
 import { Env } from "@/constants/Env";
@@ -103,5 +49,4 @@
 	} else {
 		await deleteReaction(input);
 	}
-};
->>>>>>> 1ca9dc4e
+};