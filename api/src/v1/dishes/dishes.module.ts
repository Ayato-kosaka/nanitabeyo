// api/src/v1/dishes/dishes.module.ts
//
// ❶ "最小構成で早く動かす" + ❷ "あとから機能を足しても破綻しない"
//    ────────────────────────────────────────────────
// - Controller / Service / Repository を DI で結線
// - 共通横串（Prisma, Logger, Auth）と Google Maps サービスを imports に集約
// - Service を外部の Module から再利用しやすいよう `exports:` で公開
//

import { Module, forwardRef } from '@nestjs/common';
import { DishesController } from './dishes.controller';
import { DishesService } from './dishes.service';
import { DishesRepository } from './dishes.repository';

// ─── 横串インフラ層 ──────────────────────────────────────────
import { PrismaModule } from '../../prisma/prisma.module';
import { LoggerModule } from '../../core/logger/logger.module';
import { AuthModule } from '../../core/auth/auth.module'; // JWT Guard / CurrentUser デコレータ
<<<<<<< HEAD
import { StorageModule } from 'src/core/storage/storage.module';
=======
import { LocationsModule } from '../locations/locations.module'; // Google Places API 連携
>>>>>>> 21ab90d3

@Module({
  imports: [
    PrismaModule, // DB アクセス
    LoggerModule, // アプリ共通 Logger
    StorageModule, // 画像アップロードなどのストレージサービス
    forwardRef(() => AuthModule), // 双方向依存を避けるため forwardRef
    LocationsModule, // Google Places API 連携
  ],
  controllers: [DishesController],
  providers: [DishesService, DishesRepository],
  exports: [
    DishesService, // 他ドメインが再利用できる
  ],
})
export class DishesModule { }<|MERGE_RESOLUTION|>--- conflicted
+++ resolved
@@ -16,11 +16,8 @@
 import { PrismaModule } from '../../prisma/prisma.module';
 import { LoggerModule } from '../../core/logger/logger.module';
 import { AuthModule } from '../../core/auth/auth.module'; // JWT Guard / CurrentUser デコレータ
-<<<<<<< HEAD
 import { StorageModule } from 'src/core/storage/storage.module';
-=======
 import { LocationsModule } from '../locations/locations.module'; // Google Places API 連携
->>>>>>> 21ab90d3
 
 @Module({
   imports: [
