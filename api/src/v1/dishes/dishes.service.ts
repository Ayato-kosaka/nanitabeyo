// api/src/v1/dishes/dishes.service.ts
//
// ❶ Controller から渡される DTO を受け取り Repository・外部API を編成
// ❷ 1 メソッド = 1 ユースケース（トランザクション／ロギング込み）
// ❸ Google Maps API との連携処理
//

import { Injectable } from '@nestjs/common';

import { CreateDishDto, BulkImportDishesDto } from '@shared/v1/dto';
import { CreateDishResponse, BulkImportDishesResponse } from '@shared/v1/res';

import { DishesRepository } from './dishes.repository';
import { AppLoggerService } from '../../core/logger/logger.service';
import { LocationsService } from '../locations/locations.service';
import { RemoteConfigService } from '../../core/remote-config/remote-config.service';
import { CloudTasksService } from '../../core/cloud-tasks/cloud-tasks.service';

// Import converters
import {
  convertPrismaToSupabase_Dishes,
  PrismaDishes,
} from '../../../../shared/converters/convert_dishes';
import {
  convertPrismaToSupabase_Restaurants,
  PrismaRestaurants,
} from '../../../../shared/converters/convert_restaurants';
import {
  convertPrismaToSupabase_DishMedia,
  PrismaDishMedia,
} from '../../../../shared/converters/convert_dish_media';
import {
  convertPrismaToSupabase_DishReviews,
  PrismaDishReviews,
} from '../../../../shared/converters/convert_dish_reviews';
import { CreateDishMediaEntryJobPayload } from '../../internal/dishes/create-dish-media-entry.interface';
import {
  buildFileName,
  buildFullPath,
  getExt,
} from 'src/core/storage/storage.utils';
import { env } from 'src/core/config/env';

@Injectable()
export class DishesService {
  constructor(
    private readonly repo: DishesRepository,
    private readonly logger: AppLoggerService,
    private readonly locationsService: LocationsService,
    private readonly remoteConfigService: RemoteConfigService,
    private readonly cloudTasksService: CloudTasksService,
  ) {}

  /* ------------------------------------------------------------------ */
  /*                     POST /v1/dishes (作成 or 取得)                 */
  /* ------------------------------------------------------------------ */
  async createOrGetDish(dto: CreateDishDto): Promise<CreateDishResponse> {
    this.logger.debug('CreateOrGetDish', 'createOrGetDish', {
      restaurantId: dto.restaurantId,
      dishCategoryId: dto.dishCategoryId,
    });

    // 既存のdishを検索
    const existingDish = await this.repo.findDishByRestaurantAndCategory(
      dto.restaurantId,
      dto.dishCategoryId,
    );

    if (existingDish) {
      this.logger.debug('ExistingDishFound', 'createOrGetDish', {
        dishId: existingDish.id,
      });
      return convertPrismaToSupabase_Dishes(existingDish);
    }

    // 新規作成
    const newDish = await this.repo.createDish(dto);

    this.logger.log('DishCreated', 'createOrGetDish', {
      dishId: newDish.id,
      restaurantId: dto.restaurantId,
      categoryId: dto.dishCategoryId,
    });

    return convertPrismaToSupabase_Dishes(newDish);
  }

  /* ------------------------------------------------------------------ */
  /*              POST /v1/dishes/bulk-import (Google一括登録)            */
  /* ------------------------------------------------------------------ */
  async bulkImportFromGoogle(
    dto: BulkImportDishesDto,
  ): Promise<BulkImportDishesResponse> {
    this.logger.debug('BulkImportFromGoogle', 'bulkImportFromGoogle', dto);

    // Remote Config から検索件数設定を取得
    const restaurantSearchCount =
      await this.remoteConfigService.getRemoteConfigValue(
        'v1_search_result_restaurants_number',
      );
    const pageSize = parseInt(restaurantSearchCount, 10) || 5; // デフォルト値

    // Google Maps Text Search API を呼び出し
    const googlePlaces = await this.locationsService.searchRestaurants({
      location: dto.location,
      radius: dto.radius,
      dishCategoryName: dto.categoryName,
      minRating: dto.minRating,
      languageCode: dto.languageCode,
      priceLevels: dto.priceLevels,
      pageSize,
    });

    const contextualContents = googlePlaces?.contextualContents;
    if (!googlePlaces || !googlePlaces?.places || !contextualContents) {
      throw new Error('No places found from Google Maps API');
    }

    const results: BulkImportDishesResponse = [];

    // 各レストランに対してデータ登録処理（並列処理）
    const processPromises = googlePlaces.places.map(async (place, index) => {
      try {
        const contextualContent = contextualContents[index];
        const photoName = contextualContent.photos?.[0]?.name;
        if (
          !place.id ||
          !place.displayName?.text ||
          !place.location?.latitude ||
          !place.location?.longitude ||
          !contextualContent.reviews ||
          !photoName
        )
          throw new Error(`Invalid place data: ${JSON.stringify(place)}`);

        // PhotoMediaUri のみ取得（バイナリ取得は行わない）
        const photoMedia = await this.locationsService.getPhotoMedia(photoName);
        if (!photoMedia)
          throw new Error(`No photo URL found for place: ${place.id}`);

        const ext = getExt('image/jpeg');
        const mediaFileName = buildFileName(place.id, ext);
        const mediaPath = buildFullPath({
          env: env.API_NODE_ENV,
          resourceType: 'google-maps',
          usageType: 'photo',
          finalFileName: mediaFileName,
        });

        const restaurant: PrismaRestaurants = {
          id: 'unknown',
          google_place_id: place.id,
          name: place.displayName.text,
<<<<<<< HEAD
          name_language_code: dto.languageCode,
=======
          name_language_code: 'TBD',
>>>>>>> 13c123b7
          latitude: place.location!.latitude,
          longitude: place.location!.longitude,
          image_url: photoMedia.photoUri,
          created_at: new Date(),
        };

        const dish: PrismaDishes = {
          id: 'unknown',
          restaurant_id: restaurant.id,
          category_id: dto.categoryId,
          name: dto.categoryName,
          created_at: new Date(),
          updated_at: new Date(),
          lock_no: 0,
        };

        const dishMedia: PrismaDishMedia = {
          id: 'unknown',
          dish_id: dish.id,
          user_id: null, // Google からのインポートなので null
          media_path: mediaPath,
          media_type: 'image',
          thumbnail_path: mediaPath,
          created_at: new Date(),
          updated_at: new Date(),
          lock_no: 0,
        };

        const dishReviews: PrismaDishReviews[] = contextualContent.reviews.map(
          (review) => ({
            id: 'unknown',
            dish_id: dish.id,
            user_id: null, // Google からのインポートなので null
            comment: review.originalText?.text || '',
            original_language_code: review.originalText?.languageCode || '',
            rating: review.rating || 0,
            price_cents: null,
            currency_code: null,
            created_dish_media_id: dishMedia.id,
            imported_user_name: review.authorAttribution?.displayName || null,
            imported_user_avatar: review.authorAttribution?.photoUri || null,
            created_at: new Date(),
          }),
        );

        // 非同期ジョブ用のペイロード作成
        const jobId = `dish-create-${Date.now()}-${Math.random().toString(36).substr(2, 9)}`;
        const idempotencyKey = `${restaurant.google_place_id}-${dish.id}-${Date.now()}`;

        const jobPayload: CreateDishMediaEntryJobPayload = {
          jobId,
          idempotencyKey,
          photoUri: [photoMedia.photoUri],
          restaurants: convertPrismaToSupabase_Restaurants(restaurant),
          dishes: convertPrismaToSupabase_Dishes(dish),
          dish_media: convertPrismaToSupabase_DishMedia(dishMedia),
          dish_reviews: dishReviews.map((r) => ({
            ...convertPrismaToSupabase_DishReviews(r),
          })),
        };

        // 非同期ジョブをキューに投入（写真の実体取得・保存のため）
        try {
          await this.cloudTasksService.enqueueCreateDishMediaEntry(jobPayload);
          this.logger.debug('AsyncJobEnqueued', 'bulkImportFromGoogle', {
            jobId,
            placeId: place.id,
          });
        } catch (error) {
          this.logger.error('AsyncJobEnqueueError', 'bulkImportFromGoogle', {
            jobId,
            placeId: place.id,
            error: error instanceof Error ? error.message : 'Unknown error',
          });
          // エンキューエラーでも同期レスポンスは継続
        }

        return {
          restaurant: convertPrismaToSupabase_Restaurants(restaurant),
          dish: convertPrismaToSupabase_Dishes(dish),
          dish_media: {
            ...convertPrismaToSupabase_DishMedia(dishMedia),
            mediaImageUrl: photoMedia.photoUri,
            thumbnailImageUrl: photoMedia.photoUri,
            isSaved: false, // 初期状態では保存されていない
            isLiked: false, // 初期状態ではいいねされていない
            likeCount: 0, // 初期状態ではいいね数は0
          },
          dish_reviews: dishReviews.map((r) => ({
            ...convertPrismaToSupabase_DishReviews(r),
            username: r.imported_user_name || 'Anonymous', // ユーザー名がない場合は 'Anonymous' とする
            isLiked: false, // 初期状態ではいいねされていない
            likeCount: 0, // 初期状態ではいいね数は 0
          })),
        };
      } catch (error) {
        this.logger.error('BulkImportPlaceError', 'bulkImportFromGoogle', {
          placeId: place.id,
          error: error instanceof Error ? error.message : 'Unknown error',
        });
        // 1つのレストランでエラーが起きても処理を続行
        return null;
      }
    });

    // 並列処理を実行
    const processResults = await Promise.allSettled(processPromises);

    // 成功した結果のみを抽出
    const successfulResults = processResults
      .filter(
        (result): result is PromiseFulfilledResult<any> =>
          result.status === 'fulfilled' && result.value !== null,
      )
      .map((result) => result.value);

    results.push(...successfulResults);

    this.logger.log('BulkImportCompleted', 'bulkImportFromGoogle', {
      importedCount: results.length,
      totalPlaces: googlePlaces.places?.length,
    });

    return results;
  }
}<|MERGE_RESOLUTION|>--- conflicted
+++ resolved
@@ -49,7 +49,7 @@
     private readonly locationsService: LocationsService,
     private readonly remoteConfigService: RemoteConfigService,
     private readonly cloudTasksService: CloudTasksService,
-  ) {}
+  ) { }
 
   /* ------------------------------------------------------------------ */
   /*                     POST /v1/dishes (作成 or 取得)                 */
@@ -151,11 +151,7 @@
           id: 'unknown',
           google_place_id: place.id,
           name: place.displayName.text,
-<<<<<<< HEAD
           name_language_code: dto.languageCode,
-=======
-          name_language_code: 'TBD',
->>>>>>> 13c123b7
           latitude: place.location!.latitude,
           longitude: place.location!.longitude,
           image_url: photoMedia.photoUri,
