--- conflicted
+++ resolved
@@ -20,15 +20,8 @@
 import { convertPrismaToSupabase_Dishes } from '../../../../shared/converters/convert_dishes';
 import { convertPrismaToSupabase_Restaurants } from '../../../../shared/converters/convert_restaurants';
 import { convertPrismaToSupabase_DishMedia } from '../../../../shared/converters/convert_dish_media';
-<<<<<<< HEAD
 import { convertPrismaToSupabase_DishReviews, SupabaseDishReviews } from '../../../../shared/converters/convert_dish_reviews';
 import { StorageService } from 'src/core/storage/storage.service';
-=======
-import {
-  convertPrismaToSupabase_DishReviews,
-  SupabaseDishReviews,
-} from '../../../../shared/converters/convert_dish_reviews';
->>>>>>> 21ab90d3
 
 @Injectable()
 export class DishesService {
@@ -36,14 +29,9 @@
     private readonly repo: DishesRepository,
     private readonly prisma: PrismaService,
     private readonly logger: AppLoggerService,
-<<<<<<< HEAD
-    private readonly googleMaps: GoogleMapsService,
-    private readonly storage: StorageService
+    private readonly storage: StorageService,
+    private readonly locationsService: LocationsService,
   ) { }
-=======
-    private readonly locationsService: LocationsService,
-  ) {}
->>>>>>> 21ab90d3
 
   /* ------------------------------------------------------------------ */
   /*                     POST /v1/dishes (作成 or 取得)                 */
@@ -120,12 +108,7 @@
         const result = await this.prisma.withTransaction(
           async (tx: Prisma.TransactionClient) => {
             // 1. レストラン登録/取得
-<<<<<<< HEAD
             const restaurant = await this.repo.createOrGetRestaurant(tx, place, photoMedia.photoUri);
-=======
-            const placeImageUrl = place.photos?.[0]?.photo_reference || '';
-            const restaurant = await this.repo.createOrGetRestaurant(tx, place, placeImageUrl);
->>>>>>> 21ab90d3
 
             // 2. 料理登録/取得
             const dish = await this.repo.createOrGetDishForCategory(
